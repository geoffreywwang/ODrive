# Unreleased Features
Please add a note of your changes below this heading if you make a Pull Request.

### Added
* `dump_errors()` utility function in odrivetool to dump, decode and optionally clear errors.
* `q` command to ascii protocol. It is like the old `p` command, but velocity and current mean limits, not feed-forward.
* Voltage limit soft clamping instead of ERROR_MODULATION_MAGNITUDE in gimbal motor closed loop.
* Thermal current limit with linear derating.

<<<<<<< HEAD
### Changed
* Unified lockin drive modes. Current for index searching and encoder offset calibration now moved to axis.lockin.current.
=======
### Fixed
* Added required 1.5 cycle phase shift between ADC and PWM, lack thereof caused unstable current controller at high eRPM.
>>>>>>> 81d9b338

# Releases
## [0.4.7] - 2018-11-28
### Added
* Overspeed fault
* Current sense saturation fault.
* Supress startup transients by sampling encoder estimate into position setpoint when entering closed loop control.
* Make step dir gpio pins configurable.
* Configuration variable `encoder.config.zero_count_on_find_idx`, true by default. Set to false to leave the initial encoder count to be where the axis was at boot.
* Circular position setpoint mode: position setpoints wrapped [0, cpr). Useful for infinite incremental position control.
* Velocity setpoint ramping. Use velocity control mode, and set `controller.vel_ramp_enable` to true. This will ramp `controller.vel_setpoint` towards `controller.vel_ramp_target` at a ramp rate of `controller.config.vel_ramp_rate`.

### Changed
* Increased switching frequency from around 8kHz to 24kHz. Control loops still run at 8kHz.
* Renamed `axis.enable_step_dir` to `axis.step_dir_active`
* New process for working with STM32CubeMX.

### Fixed
* Would get ERROR_CONTROL_DEADLINE_MISSED along with every ERROR_PHASE_RESISTANCE_OUT_OF_RANGE.
* ODrive tool can now run interactive nested scripts with "%run -i script.py"

## [0.4.6] - 2018-10-07
### Fixed
* Broken printing of floats on ascii protocol

## [0.4.5] - 2018-10-06
### Added
* **Trapezoidal Trajectory Planner**
* Hook to execute protocol property written callback
* -Wdouble-promotion warning to compilation

### Changed
* Make python tools compatible with python 2.7 (so it can be used with ROS)
  * Threading API constructor can't take the daemon parameter, so all thread creation had to be expanded out.
  * `TimeoutError` isn't defined, but it makes for more readable code, so I defined it as an OSError subclass.
  * `ModuleNotFoundError` is replaced by the older ImportError.
  * Print function imported from future
* Using new hooks to calculate:
  * `motor.config.current_control_bandwidth`
    * This deprecates `motor.set_current_control_bandwidth()`
  * `encoder.config.bandwidth`
* Default value for `motor.resistance_calib_max_voltage` changed to 2.0

### Fixed
* An issue where the axis state machine would jump in and out of idle when there is an error
* There is a [bug](https://github.com/ARM-software/CMSIS_5/issues/267) in the arm fast math library, which gives spikes in the output of arm_cos_f32 for input values close to -pi/2. We fixed the bug locally, and hence are using "our_arm_cos_f32".

## [0.4.4] - 2018-09-18
### Fixed
* Serious reliability issue with USB communication where packets on Native and the CDC interface would collide with each other.

## [0.4.3] - 2018-08-30
### Added
* Encoder position count "homed" to zero when index is found.

### Changed
* We now enforce encoder offset calibration must happen after index is found (if using index)
* Renaming of the velocity estimate `pll_vel` -> `vel_estimate`.
* Hardcoded maximum inductance now 2500 uH.

### Fixed
* Incorrect shifting of offset during index callback
* Once you got an axis error `ERROR_INVALID_STATE` you could never clear it
* Char to int conversion to read motornum on arduino example
* GPIO above #5 would not be used correctly in some cases

## [0.4.2] - 2018-08-04
### Added
* Hall sensor feedback
* Configurable RC PWM input
* Ability to read axis FET temperature
* Config settings for:
  * `motor.config.requested_current_range`
  * `motor.config.current_control_bandwidth` and `motor.set_current_control_bandwidth`. Latter required to invoke gain recalculation.
  * `encoder.config.bandwidth`
  * `sensorless_estimator.config.pm_flux_linkage`

## [0.4.1] - 2018-07-01
### Fixed
* Encoder errors would show up as Axis error `ERROR_MOTOR_FAILED` instead of `ERROR_ENCODER_FAILED`.
* Various pip install dependencies
* Ability for python tools threads to quit properly
* dfuse error prints now python3 compatible

## [0.4.0] - 2018-06-10
### Added
* Encoder can now go forever in velocity/torque mode due to using circular encoder space.
* Protocol supports function return values
* bake Git-derived firmware version into firmware binary. The firmware version is exposed through the `fw_version_[...]` properties.
* `make write_otp` command to burn the board version onto the ODrive's one-time programmable memory. If you have an ODrive v3.4 or older, you should run this once for a better firmware update user experience in the future. Run the command without any options for more details. Once set, the board version is exposed through the `hw_version_[...]` properties.
* infrastructure to publish the python tools to PyPi. See `tools/setup.py` for details.
* Automated test script `run_tests.py`
* System stats (e.g. stack usage) are exposed under `<odrv>.system_stats`

### Changed
* DFU script updates
  * Verify the flash after writing
  * Automatically download firmware from GitHub releases if no file is provided
  * Retain configuration during firmware updates
* Refactor python tools
  * The scripts `explore_odrive.py`, `liveplotter.py`, `drv_status.py` and `rate_test.py` have been merged into one single `odrivetool` script. Running this script without any arguments provides the shell that `explore_odrive.py` used to provide.
  * The command line options of `odrivetool` have changed compared to the original `explore_odrive.py`. See `odrivetool --help` for more details.
  * `odrivetool` (previously `explore_odrive.py`) now supports controlling multiple ODrives concurrently (`odrv0`, `odrv1`, ...)
  * No need to restart the `odrivetool` shell when devices get disconnected and reconnected
  * ODrive accesses from within python tools are now thread-safe. That means you can read from the same remote property from multiple threads concurrently.
  * The liveplotter (`odrivetool liveplotter`, formerly `liveplotter.py`) does no longer steal focus and closes as expected
  * Add commands `odrivetool backup-config` and `odrivetool restore-config`
  * (experimental: start liveplotter from `odrivetool` shell by typing `start_liveplotter(lambda: odrv0.motor0.encoder.encoder_state)`)
* Set thread priority of USB pump thread above protocol thread
* GPIO3 not sensitive to edges by default
* The device now appears as a composite device on USB. One subdevice is still a CDC device (virtual COM port), the other subdevice is a vendor specific class. This should resolve several issues that were caused by conflicting kernel drivers or OS services.
* Add WinUSB descriptors. This will tell Windows >= 8 to automatically load winusb.sys for the ODrive (only for the vendor specific subdevice). This makes it possible to use the ODrive from userspace via WinUSB with zero configuration. The Python tool currently still uses libusb so Zadig is still required.
* Add a configuration to enable the ASCII protocol on USB at runtime. This will only enable the ASCII protocol on the USB CDC subdevice, not the vendor specific subdevice so the python tools will still be able to talk to the ODrive.

### Fixed
* Enums now transported with correct underlying type on native protocol
* USB issue where the device would stop responding when the host script would quit abruptly or reset the device during operation

## [0.3.6] - 2018-03-26
### Added
* **Storing of configuration parameters to Non Volatile Memory**
* **USB Bootloader**
* `make erase_config` to erase the configuration with an STLink (the configuration can also be erased from within explore_odrive.py, using `odrv0.erase_configuration()`)
* Travis-CI builds firmware for all board versions and deploys the binaries when a tag is pushed to master
* General purpose ADC API. See function get_adc_voltage() in low_level.cpp for more detais.

### Changed
* Most of the code from `lowlevel.c` moved to `axis.cpp`, `encoder.cpp`, `controller.cpp`, `sensorless_estimator.cpp`, `motor.cpp` and the corresponding header files
* Refactoring of the developer-facing communication protocol interface. See e.g. `axis.hpp` or `controller.hpp` for examples on how to add your own fields and functions
* Change of the user-facing field paths. E.g. `my_odrive.motor0.pos_setpoint` is now at `my_odrive.axis0.controller.pos_setpoint`. Names are mostly unchanged.
* Rewrite of the top-level per-axis state-machine
* The build is now configured using the `tup.config` file instead of editing source files. Make sure you set your board version correctly. See [here](README.md#configuring-the-build) for details.
* The toplevel directory for tup is now `Firmware`. If you used tup before, go to `Firmware` and run `rm -rd ../.tup; rm -rd build/*; make`.
* Update CubeMX generated STM platform code to version 1.19.0
* Remove `UUID_0`, `UUID_1` and `UUID_2` from USB protocol. Use `serial_number` instead.
* Freertos memory pool (task stacks, etc) now uses Core Coupled Memory.

### Fixed
* malloc now fails if we run out of memory (before it would always succeed even if we are out of ram...)

## [0.3.5] - 2018-03-04
### Added
* Reporting error if your encoder CPR is incorrect
* Ability to start anticogging calibration over USB protocol
* Reporting of DRV status/control registers and fault codes
* DRV status read script
* Microsecond delay function
* Travis-CI
* Firmware update over USB

### Changed
* Build system is now tup instead of make. Please check the [Readme](README.md#installing-prerequisites) for installation instructions.

## [0.3.4] - 2018-02-13
### Fixed
* Broken way to check for python 2. Python 2 not supported yet.

## [0.3.3] - 2018-02-12
### Added
* Liveplotter script
* Automatic recovery of USB halt/stall condition

### Changed
* Modified python code to be Python 2 compatible

### Fixed
* USB CSC (USB serial) now reports a sensible baud rate

## [0.3.2] - 2018-02-02
### Added
* Gimbal motor mode
* Encoder index pulse support
* `resistance_calib_max_voltage` parameter

## [0.3.1] - 2018-01-18
### Added
* UUID Endpoint
* Reporting of correct ODrive version on USB descriptor
* Getting started instructions for VSCode

### Changed
* USB Product ID to 0x0D32, as it is the only Pid we were allocated on [pid.codes](http://pid.codes/1209/0D32/)
* Recommended method to debug firmware from VSCode now uses Cortex-Debug extension instead of native-debug.
* Refactor IDE instructions into separate files

### Fixed
* Bug where the remote function calls from Python to the ODrive were not working properly.

## [0.3] - 2017-12-18
### Added
* **New binary communication protocol**
  * This is a much richer and more efficient binary protocol than the old human-readable protocol.
  * The old protocol is still available (but will be depricated eventually). You must manually chose to fall back on this protocol if you wish to still use it.
* Support for C++
* Demo scripts for getting started with commanding ODrive from python
* Protection from user setting current_lim higher than is measurable
* Current sense shunt values for HW v3.4
* Check DRV chip fault line

### Changed
* Shunt resistance values for v3.3 and earlier to include extra resistance of PCB
* Default HW revision to v3.4
* Refactoring of control code:
  * Lifted top layer of low_level.c into Axis.cpp

## [0.2.2] - 2017-11-17
### Fixed
* Incorrect TIM14 interrupt mapping on board v3.2 caused hard-fault

### Changed
* GPIO communication mode now defaults to NONE

## [0.2.1] - 2017-11-14
### Fixed
* USB communication deadlock
* EXTI handler redefiniton in V3.2

### Changed
* Resistance/inductance measurement now saved dispite errors, to allow debugging

## [0.2.0] - 2017-11-12
### Added
* UART communication
* Setting to select UART or Step/dir on GIPIO 1,2
* Basic Anti-cogging

## [0.1.0] - 2017-08-26
### Added
* Step/Dir interface
* this Changelog
* motor control interrupt timing diagram
* uint16 exposed variable type
* null termination to USB string parsing

### Changed
* Fixed Resistance measurement bug
* Simplified motor control adc triggers
* Increased AUX bridge deadtime<|MERGE_RESOLUTION|>--- conflicted
+++ resolved
@@ -7,13 +7,11 @@
 * Voltage limit soft clamping instead of ERROR_MODULATION_MAGNITUDE in gimbal motor closed loop.
 * Thermal current limit with linear derating.
 
-<<<<<<< HEAD
 ### Changed
 * Unified lockin drive modes. Current for index searching and encoder offset calibration now moved to axis.lockin.current.
-=======
+
 ### Fixed
 * Added required 1.5 cycle phase shift between ADC and PWM, lack thereof caused unstable current controller at high eRPM.
->>>>>>> 81d9b338
 
 # Releases
 ## [0.4.7] - 2018-11-28
