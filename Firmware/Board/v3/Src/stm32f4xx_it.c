--- conflicted
+++ resolved
@@ -49,14 +49,11 @@
 // TODO: move somewhere else
 void pwm_trig_adc_cb(ADC_HandleTypeDef* hadc, bool injected);
 void vbus_sense_adc_cb(ADC_HandleTypeDef* hadc, bool injected);
-<<<<<<< HEAD
 void tim_update_cb(TIM_HandleTypeDef* htim);
+void pwm_in_cb(int channel, uint32_t timestamp);
 
 extern TIM_HandleTypeDef htim1;
 extern I2C_HandleTypeDef hi2c1;
-=======
-void pwm_in_cb(int channel, uint32_t timestamp);
->>>>>>> 359eab32
 
 /* USER CODE END 0 */
 
@@ -337,41 +334,6 @@
   }
 }
 
-<<<<<<< HEAD
-/**
-* @brief This function handles TIM1 update interrupt and TIM10 global interrupt.
-*/
-void TIM1_UP_TIM10_IRQHandler(void)
-{
-  __HAL_TIM_CLEAR_IT(&htim1, TIM_IT_UPDATE);
-  tim_update_cb(&htim1);
-}
-
-/**
-* @brief This function handles TIM8 update interrupt and TIM13 global interrupt.
-*/
-void TIM8_UP_TIM13_IRQHandler(void)
-{
-  __HAL_TIM_CLEAR_IT(&htim8, TIM_IT_UPDATE);
-  tim_update_cb(&htim8);
-}
-
-
-/**
-* @brief This function handles I2C1 event interrupt.
-*/
-void I2C1_EV_IRQHandler(void)
-{
-  HAL_I2C_EV_IRQHandler(&hi2c1);
-}
-
-/**
-* @brief This function handles I2C1 error interrupt.
-*/
-void I2C1_ER_IRQHandler(void)
-{
-  HAL_I2C_ER_IRQHandler(&hi2c1);
-=======
 void decode_tim_capture(TIM_HandleTypeDef *htim, TIM_capture_callback_t callback) {
   if(__HAL_TIM_GET_FLAG(htim, TIM_FLAG_CC1)) {
     __HAL_TIM_CLEAR_IT(htim, TIM_IT_CC1);
@@ -389,7 +351,41 @@
     __HAL_TIM_CLEAR_IT(htim, TIM_IT_CC4);
     callback(4, htim->Instance->CCR4);
   }
->>>>>>> 359eab32
+}
+
+/**
+* @brief This function handles TIM1 update interrupt and TIM10 global interrupt.
+*/
+void TIM1_UP_TIM10_IRQHandler(void)
+{
+  __HAL_TIM_CLEAR_IT(&htim1, TIM_IT_UPDATE);
+  tim_update_cb(&htim1);
+}
+
+/**
+* @brief This function handles TIM8 update interrupt and TIM13 global interrupt.
+*/
+void TIM8_UP_TIM13_IRQHandler(void)
+{
+  __HAL_TIM_CLEAR_IT(&htim8, TIM_IT_UPDATE);
+  tim_update_cb(&htim8);
+}
+
+
+/**
+* @brief This function handles I2C1 event interrupt.
+*/
+void I2C1_EV_IRQHandler(void)
+{
+  HAL_I2C_EV_IRQHandler(&hi2c1);
+}
+
+/**
+* @brief This function handles I2C1 error interrupt.
+*/
+void I2C1_ER_IRQHandler(void)
+{
+  HAL_I2C_ER_IRQHandler(&hi2c1);
 }
 
 /**
