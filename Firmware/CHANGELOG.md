# Unreleased Features
Please add a note of your changes below this heading if you make a Pull Request.

### Added
* **Storing of configuration parameters to Non Volatile Memory**

<<<<<<< HEAD
### Changed
* The build is now configured using the `tup.config` file instead of editing source files. Make sure you set your board version correctly. See [here](README.md#configuring-the-build) for details.
=======
## Changed
* Update CubeMX generated STM platform code to version 1.19.0
>>>>>>> 02381d89

# Releases

## [0.3.5] - 2018-03-04

### Added
* Reporting error if your encoder CPR is incorrect
* Ability to start anticogging calibration over USB protocol
* Reporting of DRV status/control registers and fault codes
* DRV status read script
* Microsecond delay function
* Travis-CI

### Changed
* Build system is now tup instead of make. Please check the [Readme](README.md#installing-prerequisites) for installation instructions.

## [0.3.4] - 2018-02-13

### Fixed
* Broken way to check for python 2. Python 2 not supported yet.

## [0.3.3] - 2018-02-12

### Added
* Liveplotter script
* Automatic recovery of USB halt/stall condition

### Changed
* Modified python code to be Python 2 compatible

### Fixed
* USB CSC (USB serial) now reports a sensible baud rate

## [0.3.2] - 2018-02-02

### Added
* Gimbal motor mode
* Encoder index pulse support
* `resistance_calib_max_voltage` parameter

## [0.3.1] - 2018-01-18

### Added
* UUID Endpoint
* Reporting of correct ODrive version on USB descriptor
* Getting started instructions for VSCode

### Changed
* USB Product ID to 0x0D32, as it is the only Pid we were allocated on [pid.codes](http://pid.codes/1209/0D32/)
* Recommended method to debug firmware from VSCode now uses Cortex-Debug extension instead of native-debug.
* Refactor IDE instructions into separate files

### Fixed
* Bug where the remote function calls from Python to the ODrive were not working properly.

## [0.3] - 2017-12-18
### Added
* **New binary communication protocol**
  * This is a much richer and more efficient binary protocol than the old human-readable protocol.
  * The old protocol is still available (but will be depricated eventually). You must manually chose to fall back on this protocol if you wish to still use it.
* Support for C++
* Demo scripts for getting started with commanding ODrive from python
* Protection from user setting current_lim higher than is measurable
* Current sense shunt values for HW v3.4
* Check DRV chip fault line

### Changed
* Shunt resistance values for v3.3 and earlier to include extra resistance of PCB
* Default HW revision to v3.4
* Refactoring of control code:
  * Lifted top layer of low_level.c into Axis.cpp

## [0.2.2] - 2017-11-17
### Fixed
* Incorrect TIM14 interrupt mapping on board v3.2 caused hard-fault

### Changed
* GPIO communication mode now defaults to NONE

## [0.2.1] - 2017-11-14
### Fixed
* USB communication deadlock
* EXTI handler redefiniton in V3.2

### Changed
* Resistance/inductance measurement now saved dispite errors, to allow debugging

## [0.2.0] - 2017-11-12
### Added
* UART communication
* Setting to select UART or Step/dir on GIPIO 1,2
* Basic Anti-cogging

## [0.1.0] - 2017-08-26
### Added
* Step/Dir interface
* this Changelog
* motor control interrupt timing diagram
* uint16 exposed variable type
* null termination to USB string parsing

### Changed
* Fixed Resistance measurement bug
* Simplified motor control adc triggers
* Increased AUX bridge deadtime<|MERGE_RESOLUTION|>--- conflicted
+++ resolved
@@ -4,13 +4,9 @@
 ### Added
 * **Storing of configuration parameters to Non Volatile Memory**
 
-<<<<<<< HEAD
 ### Changed
 * The build is now configured using the `tup.config` file instead of editing source files. Make sure you set your board version correctly. See [here](README.md#configuring-the-build) for details.
-=======
-## Changed
 * Update CubeMX generated STM platform code to version 1.19.0
->>>>>>> 02381d89
 
 # Releases
 
