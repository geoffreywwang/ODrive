# Unreleased Features
Please add a note of your changes below this heading if you make a Pull Request.

### Added
<<<<<<< HEAD
* Encoder can now go forever in velocity/torque mode due to using circular encoder space.
 * `make write_otp` command to burn the board version onto the ODrive's one-time programmable memory. If you have an ODrive v3.4 or older, you should run this once for a better firmware update user experience in the future. Run the command without any options for more details. Once set, the board version is exposed through the `board_version_[...]` properties.
=======
 * `make write_otp` command to burn the board version onto the ODrive's one-time programmable memory. If you have an ODrive v3.4 or older, you should run this once for a better firmware update user experience in the future. Run the command without any options for more details. Once set, the board version is exposed through the `hw_version_[...]` properties.
>>>>>>> 96d2bc81
 * bake Git-derived firmware version into firmware binary. The firmware version is exposed through the `fw_version_[...]` properties.
 * infrastructure to publish the python tools to PyPi. See `tools/setup.py` for details.

### Changed
* The DFU script now verifies the flash after writing
* Refactor python tools
  * The scripts `explore_odrive.py`, `liveplotter.py`, `drv_status.py` and `rate_test.py` have been merged into one single `odrivetool` script. Running this script without any arguments provides the shell that `explore_odrive.py` used to provide.
  * The command line options of `odrivetool` have changed compared to the original `explore_odrive.py`. See `odrivetool --help` for more details.
  * `odrivetool` (previously `explore_odrive.py`) now supports controlling multiple ODrives concurrently (`odrv0`, `odrv1`, ...)
  * No need to restart the `odrivetool` shell when devices get disconnected and reconnected
  * ODrive accesses from within python tools are now thread-safe. That means you can read from the same remote property from multiple threads concurrently.
  * The liveplotter (`odrivetool liveplotter`, formerly `liveplotter.py`) does no longer steal focus and closes as expected
  * (experimental: start liveplotter from `odrivetool` shell by typing `start_liveplotter(lambda: odrv0.motor0.encoder.encoder_state)`)
* `make write_otp` command to burn the board version onto the ODrive's one-time programmable memory. If you have an ODrive v3.4 or older, you can run this once for a better firmware update user experience in the future. Run the command without any options for more details. Once set, the board version is exposed through the `board_version_[...]` properties.
* bake Git-derived firmware version into firmware binary. The firmware version is exposed through the `fw_version_[...]` properties.
* Set thread priority of USB pump thread above protocol thread
<<<<<<< HEAD
* GPIO3 not sensitive to edges by default
=======

### Changed
* The DFU script now verifies the flash after writing

>>>>>>> 96d2bc81
### Fixed
* Enums now transported with correct underlying type on native protocol

# Releases

## [0.3.6] - 2018-03-26

### Added
* **Storing of configuration parameters to Non Volatile Memory**
* **USB Bootloader**
* `make erase_config` to erase the configuration with an STLink (the configuration can also be erased from within explore_odrive.py, using `odrv0.erase_configuration()`)
* Travis-CI builds firmware for all board versions and deploys the binaries when a tag is pushed to master

### Changed
* Most of the code from `lowlevel.c` moved to `axis.cpp`, `encoder.cpp`, `controller.cpp`, `sensorless_estimator.cpp`, `motor.cpp` and the corresponding header files
* Refactoring of the developer-facing communication protocol interface. See e.g. `axis.hpp` or `controller.hpp` for examples on how to add your own fields and functions
* Change of the user-facing field paths. E.g. `my_odrive.motor0.pos_setpoint` is now at `my_odrive.axis0.controller.pos_setpoint`. Names are mostly unchanged.
* Rewrite of the top-level per-axis state-machine
* The build is now configured using the `tup.config` file instead of editing source files. Make sure you set your board version correctly. See [here](README.md#configuring-the-build) for details.
* The toplevel directory for tup is now `Firmware`. If you used tup before, go to `Firmware` and run `rm -rd ../.tup; rm -rd build/*; make`.
* Update CubeMX generated STM platform code to version 1.19.0
* Remove `UUID_0`, `UUID_1` and `UUID_2` from USB protocol. Use `serial_number` instead.
* Freertos memory pool (task stacks, etc) now uses Core Coupled Memory.

### Fixed
* malloc now fails if we run out of memory (before it would always succeed even if we are out of ram...)

## [0.3.5] - 2018-03-04

### Added
* Reporting error if your encoder CPR is incorrect
* Ability to start anticogging calibration over USB protocol
* Reporting of DRV status/control registers and fault codes
* DRV status read script
* Microsecond delay function
* Travis-CI
* Firmware update over USB

### Changed
* Build system is now tup instead of make. Please check the [Readme](README.md#installing-prerequisites) for installation instructions.

## [0.3.4] - 2018-02-13

### Fixed
* Broken way to check for python 2. Python 2 not supported yet.

## [0.3.3] - 2018-02-12

### Added
* Liveplotter script
* Automatic recovery of USB halt/stall condition

### Changed
* Modified python code to be Python 2 compatible

### Fixed
* USB CSC (USB serial) now reports a sensible baud rate

## [0.3.2] - 2018-02-02

### Added
* Gimbal motor mode
* Encoder index pulse support
* `resistance_calib_max_voltage` parameter

## [0.3.1] - 2018-01-18

### Added
* UUID Endpoint
* Reporting of correct ODrive version on USB descriptor
* Getting started instructions for VSCode

### Changed
* USB Product ID to 0x0D32, as it is the only Pid we were allocated on [pid.codes](http://pid.codes/1209/0D32/)
* Recommended method to debug firmware from VSCode now uses Cortex-Debug extension instead of native-debug.
* Refactor IDE instructions into separate files

### Fixed
* Bug where the remote function calls from Python to the ODrive were not working properly.

## [0.3] - 2017-12-18
### Added
* **New binary communication protocol**
  * This is a much richer and more efficient binary protocol than the old human-readable protocol.
  * The old protocol is still available (but will be depricated eventually). You must manually chose to fall back on this protocol if you wish to still use it.
* Support for C++
* Demo scripts for getting started with commanding ODrive from python
* Protection from user setting current_lim higher than is measurable
* Current sense shunt values for HW v3.4
* Check DRV chip fault line

### Changed
* Shunt resistance values for v3.3 and earlier to include extra resistance of PCB
* Default HW revision to v3.4
* Refactoring of control code:
  * Lifted top layer of low_level.c into Axis.cpp

## [0.2.2] - 2017-11-17
### Fixed
* Incorrect TIM14 interrupt mapping on board v3.2 caused hard-fault

### Changed
* GPIO communication mode now defaults to NONE

## [0.2.1] - 2017-11-14
### Fixed
* USB communication deadlock
* EXTI handler redefiniton in V3.2

### Changed
* Resistance/inductance measurement now saved dispite errors, to allow debugging

## [0.2.0] - 2017-11-12
### Added
* UART communication
* Setting to select UART or Step/dir on GIPIO 1,2
* Basic Anti-cogging

## [0.1.0] - 2017-08-26
### Added
* Step/Dir interface
* this Changelog
* motor control interrupt timing diagram
* uint16 exposed variable type
* null termination to USB string parsing

### Changed
* Fixed Resistance measurement bug
* Simplified motor control adc triggers
* Increased AUX bridge deadtime<|MERGE_RESOLUTION|>--- conflicted
+++ resolved
@@ -2,12 +2,8 @@
 Please add a note of your changes below this heading if you make a Pull Request.
 
 ### Added
-<<<<<<< HEAD
-* Encoder can now go forever in velocity/torque mode due to using circular encoder space.
- * `make write_otp` command to burn the board version onto the ODrive's one-time programmable memory. If you have an ODrive v3.4 or older, you should run this once for a better firmware update user experience in the future. Run the command without any options for more details. Once set, the board version is exposed through the `board_version_[...]` properties.
-=======
+ * Encoder can now go forever in velocity/torque mode due to using circular encoder space.
  * `make write_otp` command to burn the board version onto the ODrive's one-time programmable memory. If you have an ODrive v3.4 or older, you should run this once for a better firmware update user experience in the future. Run the command without any options for more details. Once set, the board version is exposed through the `hw_version_[...]` properties.
->>>>>>> 96d2bc81
  * bake Git-derived firmware version into firmware binary. The firmware version is exposed through the `fw_version_[...]` properties.
  * infrastructure to publish the python tools to PyPi. See `tools/setup.py` for details.
 
@@ -21,17 +17,11 @@
   * ODrive accesses from within python tools are now thread-safe. That means you can read from the same remote property from multiple threads concurrently.
   * The liveplotter (`odrivetool liveplotter`, formerly `liveplotter.py`) does no longer steal focus and closes as expected
   * (experimental: start liveplotter from `odrivetool` shell by typing `start_liveplotter(lambda: odrv0.motor0.encoder.encoder_state)`)
-* `make write_otp` command to burn the board version onto the ODrive's one-time programmable memory. If you have an ODrive v3.4 or older, you can run this once for a better firmware update user experience in the future. Run the command without any options for more details. Once set, the board version is exposed through the `board_version_[...]` properties.
+* `make write_otp` command to burn the board version onto the ODrive's one-time programmable memory. If you have an ODrive v3.4 or older, you can run this once for a better firmware update user experience in the future. Run the command without any options for more details. Once set, the board version is exposed through the `hw_version_[...]` properties.
 * bake Git-derived firmware version into firmware binary. The firmware version is exposed through the `fw_version_[...]` properties.
 * Set thread priority of USB pump thread above protocol thread
-<<<<<<< HEAD
 * GPIO3 not sensitive to edges by default
-=======
 
-### Changed
-* The DFU script now verifies the flash after writing
-
->>>>>>> 96d2bc81
 ### Fixed
 * Enums now transported with correct underlying type on native protocol
 
