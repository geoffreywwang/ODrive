# Unreleased Features
Please add a note of your changes below this heading if you make a Pull Request.

* **Storing of configuration parameters to Non Volatile Memory**

# Releases

## [0.3.5] - 2018-03-04

### Added
* Reporting error if your encoder CPR is incorrect
* Ability to start anticogging calibration over USB protocol
* Reporting of DRV status/control registers and fault codes
* DRV status read script
* Microsecond delay function
* Travis-CI

### Changed
<<<<<<< HEAD
* Build system is now tup instead of make
* Most code from `lowlevel.c` moved to `axis.cpp`, `encoder.cpp`, `controller.cpp`, `sensorless_estimator.cpp`, `motor.cpp` and the corresponding header files
* Refactoring of the developer-facing communication protocol interface. See e.g. `axis.hpp` or `controller.hpp` for examples on how to add your own fields and functions
* Change of the user-facing field paths. E.g. `my_odrive.motor0.pos_setpoint` is now at `my_odrive.axis0.controller.pos_setpoint`. Names are mostly unchanged.
=======
* Build system is now tup instead of make. Please check the [Readme](README.md#installing-prerequisites) for installation instructions.
>>>>>>> 7dfb41eb

## [0.3.4] - 2018-02-13

### Fixed
* Broken way to check for python 2. Python 2 not supported yet.

## [0.3.3] - 2018-02-12

### Added
* Liveplotter script
* Automatic recovery of USB halt/stall condition

### Changed
* Modified python code to be Python 2 compatible

### Fixed
* USB CSC (USB serial) now reports a sensible baud rate

## [0.3.2] - 2018-02-02

### Added
* Gimbal motor mode
* Encoder index pulse support
* `resistance_calib_max_voltage` parameter

## [0.3.1] - 2018-01-18

### Added
* UUID Endpoint
* Reporting of correct ODrive version on USB descriptor
* Getting started instructions for VSCode

### Changed
* USB Product ID to 0x0D32, as it is the only Pid we were allocated on [pid.codes](http://pid.codes/1209/0D32/)
* Recommended method to debug firmware from VSCode now uses Cortex-Debug extension instead of native-debug.
* Refactor IDE instructions into separate files

### Fixed
* Bug where the remote function calls from Python to the ODrive were not working properly.

## [0.3] - 2017-12-18
### Added
* **New binary communication protocol**
  * This is a much richer and more efficient binary protocol than the old human-readable protocol.
  * The old protocol is still available (but will be depricated eventually). You must manually chose to fall back on this protocol if you wish to still use it.
* Support for C++
* Demo scripts for getting started with commanding ODrive from python
* Protection from user setting current_lim higher than is measurable
* Current sense shunt values for HW v3.4
* Check DRV chip fault line

### Changed
* Shunt resistance values for v3.3 and earlier to include extra resistance of PCB
* Default HW revision to v3.4
* Refactoring of control code:
  * Lifted top layer of low_level.c into Axis.cpp

## [0.2.2] - 2017-11-17
### Fixed
* Incorrect TIM14 interrupt mapping on board v3.2 caused hard-fault

### Changed
* GPIO communication mode now defaults to NONE

## [0.2.1] - 2017-11-14
### Fixed
* USB communication deadlock
* EXTI handler redefiniton in V3.2

### Changed
* Resistance/inductance measurement now saved dispite errors, to allow debugging

## [0.2.0] - 2017-11-12
### Added
* UART communication
* Setting to select UART or Step/dir on GIPIO 1,2
* Basic Anti-cogging

## [0.1.0] - 2017-08-26
### Added
* Step/Dir interface
* this Changelog
* motor control interrupt timing diagram
* uint16 exposed variable type
* null termination to USB string parsing

### Changed
* Fixed Resistance measurement bug
* Simplified motor control adc triggers
* Increased AUX bridge deadtime<|MERGE_RESOLUTION|>--- conflicted
+++ resolved
@@ -1,7 +1,13 @@
 # Unreleased Features
 Please add a note of your changes below this heading if you make a Pull Request.
 
+### Added
 * **Storing of configuration parameters to Non Volatile Memory**
+
+### Changed
+* Most code from `lowlevel.c` moved to `axis.cpp`, `encoder.cpp`, `controller.cpp`, `sensorless_estimator.cpp`, `motor.cpp` and the corresponding header files
+* Refactoring of the developer-facing communication protocol interface. See e.g. `axis.hpp` or `controller.hpp` for examples on how to add your own fields and functions
+* Change of the user-facing field paths. E.g. `my_odrive.motor0.pos_setpoint` is now at `my_odrive.axis0.controller.pos_setpoint`. Names are mostly unchanged.
 
 # Releases
 
@@ -16,14 +22,7 @@
 * Travis-CI
 
 ### Changed
-<<<<<<< HEAD
-* Build system is now tup instead of make
-* Most code from `lowlevel.c` moved to `axis.cpp`, `encoder.cpp`, `controller.cpp`, `sensorless_estimator.cpp`, `motor.cpp` and the corresponding header files
-* Refactoring of the developer-facing communication protocol interface. See e.g. `axis.hpp` or `controller.hpp` for examples on how to add your own fields and functions
-* Change of the user-facing field paths. E.g. `my_odrive.motor0.pos_setpoint` is now at `my_odrive.axis0.controller.pos_setpoint`. Names are mostly unchanged.
-=======
 * Build system is now tup instead of make. Please check the [Readme](README.md#installing-prerequisites) for installation instructions.
->>>>>>> 7dfb41eb
 
 ## [0.3.4] - 2018-02-13
 
