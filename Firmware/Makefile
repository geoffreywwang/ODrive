
# This is only a stub for various commands.
# Tup is used for the actual compilation.

BUILD_DIR = build
FIRMWARE = $(BUILD_DIR)/ODriveFirmware.elf
FIRMWARE_HEX = $(BUILD_DIR)/ODriveFirmware.hex

all:
	@tup --quiet --no-environ-check

flash: all
	openocd -f interface/stlink-v2.cfg -f target/stm32f4x.cfg -c init -c reset\ halt -c flash\ write_image\ erase\ $(FIRMWARE) -c reset\ run -c exit

gdb: all
	arm-none-eabi-gdb $(FIRMWARE) -x openocd.gdbinit

dfu: all
	../tools/odrivetool $(if $(value SERIAL_NUMBER),--serial-number $(SERIAL_NUMBER),) dfu $(FIRMWARE_HEX)

bmp: all
	arm-none-eabi-gdb --ex 'target extended-remote /dev/stlink' \
		--ex 'monitor swdp_scan' \
		--ex 'attach 1' \
		--ex 'load' $(FIRMWARE)

# Erase all configuration from the ODrive
erase_config:
	openocd -f interface/stlink-v2.cfg -f target/stm32f4x.cfg -c init -c reset\ halt -c flash\ erase_address\ 0x80C0000\ 0x40000 -c reset\ run -c exit

# The one-time programmable memory stores the board version
# has the following format:
#  - OTP format version (0xFE: version 1)
#  - vendor ID (01: ODrive Robotics - do not use this on custom incompatible hardware!)
#  - product ID (01: ODrive)
#  - hardware major version
#  - hardware minor version
<<<<<<< HEAD
#  - hardware variant (00: 24V, 01: 48V)
=======
#  - hardware variant (equal to the board nominal voltage)
>>>>>>> 57acc2e2
# Bits in the OTP can only ever be set to 0 but never back to 1.
# Therefore do not try to run this command on the same board
# twice with different data.
#
# This OpenOCD command is intended for a STM32F405 and does the following:
#  FLASH_KEYR = 0x45670123; // unlock FLASH_CR
#  FLASH_KEYR = 0xCDEF89AB; // unlock FLASH_CR
#  FLASH_CR = (1 << FLASH_CR_PG); // unlock flash memory
#  [write OTP]
write_otp:
<<<<<<< HEAD
ifeq ($(OTP_CONFIRM),TRUE)
=======
ifeq ($(ODRV_FACTORY),TRUE)
>>>>>>> 57acc2e2
	# Data: 
	openocd -f interface/stlink-v2.cfg -f target/stm32f4x.cfg \
		-c init \
		-c 'reset halt' \
		-c 'mww 0x40023C04 0x45670123' \
		-c 'mww 0x40023C04 0xCDEF89AB' \
		-c 'mww 0x40023C10 0x00000001' -c 'sleep 10' \
		-c 'mwb 0x1fff7800 0xFE' -c 'sleep 10' \
		-c 'mwb 0x1fff7801 0x01' -c 'sleep 10' \
		-c 'mwb 0x1fff7802 0x01' -c 'sleep 10' \
<<<<<<< HEAD
		-c 'mwb 0x1fff7803 0x03' -c 'sleep 10' \
		-c 'mwb 0x1fff7804 0x04' -c 'sleep 10' \
		-c 'mwb 0x1fff7805 0x01' -c 'sleep 10' \
=======
		-c 'mwb 0x1fff7803 3' -c 'sleep 10' \
		-c 'mwb 0x1fff7804 4' -c 'sleep 10' \
		-c 'mwb 0x1fff7805 48' -c 'sleep 10' \
>>>>>>> 57acc2e2
		-c 'reset run' \
		-c exit

else
	@echo "The one-time programmable memory can only be"
	@echo "written ONCE on every board (what a surprise)."
	@echo "If you're on an ODrive v3.5 or later we already did this for you."
	@echo "Otherwise, if you're mentally ready for this irreversible action,"
	@echo "take the following steps:"
	@echo " 1. open the Makefile and look at the write_otp target"
	@echo " 2. understand the structure of the OTP"
	@echo " 3. edit the bytes that are written to match your board version"
<<<<<<< HEAD
	@echo "Run this command again, this time with OTP_CONFIRM=TRUE"
=======
	@echo "Run this command again, this time with ODRV_FACTORY=TRUE appended"
	@echo "to the command in the terminal"
>>>>>>> 57acc2e2
endif

clean:
	-rm -fR .dep $(BUILD_DIR)

.PHONY: all flash gdb dfu bmp clean erase_config
<|MERGE_RESOLUTION|>--- conflicted
+++ resolved
@@ -35,11 +35,7 @@
 #  - product ID (01: ODrive)
 #  - hardware major version
 #  - hardware minor version
-<<<<<<< HEAD
-#  - hardware variant (00: 24V, 01: 48V)
-=======
 #  - hardware variant (equal to the board nominal voltage)
->>>>>>> 57acc2e2
 # Bits in the OTP can only ever be set to 0 but never back to 1.
 # Therefore do not try to run this command on the same board
 # twice with different data.
@@ -50,11 +46,7 @@
 #  FLASH_CR = (1 << FLASH_CR_PG); // unlock flash memory
 #  [write OTP]
 write_otp:
-<<<<<<< HEAD
 ifeq ($(OTP_CONFIRM),TRUE)
-=======
-ifeq ($(ODRV_FACTORY),TRUE)
->>>>>>> 57acc2e2
 	# Data: 
 	openocd -f interface/stlink-v2.cfg -f target/stm32f4x.cfg \
 		-c init \
@@ -65,15 +57,9 @@
 		-c 'mwb 0x1fff7800 0xFE' -c 'sleep 10' \
 		-c 'mwb 0x1fff7801 0x01' -c 'sleep 10' \
 		-c 'mwb 0x1fff7802 0x01' -c 'sleep 10' \
-<<<<<<< HEAD
-		-c 'mwb 0x1fff7803 0x03' -c 'sleep 10' \
-		-c 'mwb 0x1fff7804 0x04' -c 'sleep 10' \
-		-c 'mwb 0x1fff7805 0x01' -c 'sleep 10' \
-=======
 		-c 'mwb 0x1fff7803 3' -c 'sleep 10' \
 		-c 'mwb 0x1fff7804 4' -c 'sleep 10' \
 		-c 'mwb 0x1fff7805 48' -c 'sleep 10' \
->>>>>>> 57acc2e2
 		-c 'reset run' \
 		-c exit
 
@@ -86,12 +72,8 @@
 	@echo " 1. open the Makefile and look at the write_otp target"
 	@echo " 2. understand the structure of the OTP"
 	@echo " 3. edit the bytes that are written to match your board version"
-<<<<<<< HEAD
-	@echo "Run this command again, this time with OTP_CONFIRM=TRUE"
-=======
-	@echo "Run this command again, this time with ODRV_FACTORY=TRUE appended"
+	@echo "Run this command again, this time with OTP_CONFIRM=TRUE appended"
 	@echo "to the command in the terminal"
->>>>>>> 57acc2e2
 endif
 
 clean:
