--- conflicted
+++ resolved
@@ -162,11 +162,8 @@
     TrapezoidalTrajectory& trap_traj_;
     Endstop& min_endstop_;
     Endstop& max_endstop_;
-<<<<<<< HEAD
+    MechanicalBrake& mechanical_brake_;
     TaskTimes task_times_;
-=======
-    MechanicalBrake& mechanical_brake_;
->>>>>>> b089573f
 
     // List of current_limiters and thermistors to
     // provide easy iteration.
