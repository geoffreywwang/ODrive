
#include "odrive_main.h"

Encoder::Encoder(const EncoderHardwareConfig_t& hw_config,
                 Config_t& config) : hw_config_(hw_config),
                                     config_(config) {
    update_pll_gains();

    if (config.pre_calibrated && (config.mode == Encoder::MODE_HALL || config.mode == Encoder::MODE_SINCOS)) {
        is_ready_ = true;
    }
}

static void enc_index_cb_wrapper(void* ctx) {
    reinterpret_cast<Encoder*>(ctx)->enc_index_cb();
}

void Encoder::setup() {
    HAL_TIM_Encoder_Start(hw_config_.timer, TIM_CHANNEL_ALL);
    set_idx_subscribe();

    if (config_.mode & MODE_FLAG_ABS) {
        abs_spi_cs_pin_init();
        abs_spi_init();
    }
}

void Encoder::set_error(Error_t error) {
    error_ |= error;
    axis_->error_ |= Axis::ERROR_ENCODER_FAILED;
}

bool Encoder::do_checks() {
    return error_ == ERROR_NONE;
}

//--------------------
// Hardware Dependent
//--------------------

// Triggered when an encoder passes over the "Index" pin
// TODO: only arm index edge interrupt when we know encoder has powered up
// (maybe by attaching the interrupt on start search, synergistic with following)
void Encoder::enc_index_cb() {
    if (config_.use_index) {
        set_circular_count(0, false);
        if (config_.zero_count_on_find_idx)
            set_linear_count(0);  // Avoid position control transient after search
        if (config_.pre_calibrated) {
            is_ready_ = true;
            if (axis_->controller_.config_.anticogging.pre_calibrated) {
                axis_->controller_.anticogging_valid_ = true;
            }
        } else {
            // We can't use the update_offset facility in set_circular_count because
            // we also set the linear count before there is a chance to update. Therefore:
            // Invalidate offset calibration that may have happened before idx search
            is_ready_ = false;
        }
        index_found_ = true;
    }

    // Disable interrupt
    GPIO_unsubscribe(hw_config_.index_port, hw_config_.index_pin);
}

void Encoder::set_idx_subscribe(bool override_enable) {
    if (config_.use_index && (override_enable || !config_.find_idx_on_lockin_only)) {
        GPIO_subscribe(hw_config_.index_port, hw_config_.index_pin, GPIO_PULLDOWN,
                       enc_index_cb_wrapper, this);
    } else if (!config_.use_index || config_.find_idx_on_lockin_only) {
        GPIO_unsubscribe(hw_config_.index_port, hw_config_.index_pin);
    }
}

void Encoder::update_pll_gains() {
    pll_kp_ = 2.0f * config_.bandwidth;     // basic conversion to discrete time
    pll_ki_ = 0.25f * (pll_kp_ * pll_kp_);  // Critically damped

    // Check that we don't get problems with discrete time approximation
    if (!(current_meas_period * pll_kp_ < 1.0f)) {
        set_error(ERROR_UNSTABLE_GAIN);
    }
}

void Encoder::check_pre_calibrated() {
    if (!is_ready_)
        config_.pre_calibrated = false;
    if (config_.mode == MODE_INCREMENTAL && !index_found_)
        config_.pre_calibrated = false;
}

// Function that sets the current encoder count to a desired 32-bit value.
void Encoder::set_linear_count(int32_t count) {
    // Disable interrupts to make a critical section to avoid race condition
    uint32_t prim = cpu_enter_critical();

    // Update states
    shadow_count_   = count;
    pos_estimate_   = static_cast<float>(count);
    tim_cnt_sample_ = count;

    //Write hardware last
    hw_config_.timer->Instance->CNT = count;

    cpu_exit_critical(prim);
}

// Function that sets the CPR circular tracking encoder count to a desired 32-bit value.
// Note that this will get mod'ed down to [0, cpr)
void Encoder::set_circular_count(int32_t count, bool update_offset) {
    // Disable interrupts to make a critical section to avoid race condition
    uint32_t prim = cpu_enter_critical();

    if (update_offset) {
        config_.offset += count - count_in_cpr_;
        config_.offset = mod(config_.offset, config_.cpr);
    }

    // Update states
    count_in_cpr_ = mod(count, config_.cpr);
    pos_cpr_      = static_cast<float>(count_in_cpr_);

    cpu_exit_critical(prim);
}

bool Encoder::run_index_search() {
    config_.use_index = true;
    index_found_      = false;
    if (!config_.idx_search_unidirectional && axis_->motor_.config_.direction == 0) {
        axis_->motor_.config_.direction = 1;
    }
    set_idx_subscribe();

    bool status = axis_->run_lockin_spin(axis_->config_.calibration_lockin);
    return status;
}

bool Encoder::run_direction_find() {
    int32_t init_enc_val                                 = shadow_count_;
    bool orig_finish_on_distance                         = axis_->config_.calibration_lockin.finish_on_distance;
    axis_->config_.calibration_lockin.finish_on_distance = true;
    axis_->motor_.config_.direction                      = 1;  // Must test spin forwards for direction detect logic
    bool status                                          = axis_->run_lockin_spin(axis_->config_.calibration_lockin);
    axis_->config_.calibration_lockin.finish_on_distance = orig_finish_on_distance;

    if (status) {
        // Check response and direction
        if (shadow_count_ > init_enc_val + 8) {
            // motor same dir as encoder
            axis_->motor_.config_.direction = 1;
        } else if (shadow_count_ < init_enc_val - 8) {
            // motor opposite dir as encoder
            axis_->motor_.config_.direction = -1;
        } else {
            axis_->motor_.config_.direction = 0;
        }
    }

    return status;
}

// @brief Turns the motor in one direction for a bit and then in the other
// direction in order to find the offset between the electrical phase 0
// and the encoder state 0.
// TODO: Do the scan with current, not voltage!
bool Encoder::run_offset_calibration() {
    static const float start_lock_duration = 1.0f;
    static const int num_steps             = (int)(config_.calib_scan_distance / config_.calib_scan_omega * static_cast<float>(current_meas_hz));

    // Require index found if enabled
    if (config_.use_index && !index_found_) {
        set_error(ERROR_INDEX_NOT_FOUND_YET);
        return false;
    }

    // We use shadow_count_ to do the calibration, but the offset is used by count_in_cpr_
    // Therefore we have to sync them for calibration
    shadow_count_ = count_in_cpr_;

    float voltage_magnitude;
    if (axis_->motor_.config_.motor_type == Motor::MOTOR_TYPE_HIGH_CURRENT)
        voltage_magnitude = axis_->motor_.config_.calibration_current * axis_->motor_.config_.phase_resistance;
    else if (axis_->motor_.config_.motor_type == Motor::MOTOR_TYPE_GIMBAL)
        voltage_magnitude = axis_->motor_.config_.calibration_current;
    else
        return false;

    // go to motor zero phase for start_lock_duration to get ready to scan
    int i = 0;
    axis_->run_control_loop([&]() {
        if (!axis_->motor_.enqueue_voltage_timings(voltage_magnitude, 0.0f))
            return false;  // error set inside enqueue_voltage_timings
        axis_->motor_.log_timing(Motor::TIMING_LOG_ENC_CALIB);
        return ++i < start_lock_duration * current_meas_hz;
    });
    if (axis_->error_ != Axis::ERROR_NONE)
        return false;

    int32_t init_enc_val = shadow_count_;
    int64_t encvaluesum  = 0;

    // scan forward
    i = 0;
    axis_->run_control_loop([&]() {
        float phase   = wrap_pm_pi(config_.calib_scan_distance * static_cast<float>(i) / static_cast<float>(num_steps) - config_.calib_scan_distance / 2.0f);
        float v_alpha = voltage_magnitude * our_arm_cos_f32(phase);
        float v_beta  = voltage_magnitude * our_arm_sin_f32(phase);
        if (!axis_->motor_.enqueue_voltage_timings(v_alpha, v_beta))
            return false;  // error set inside enqueue_voltage_timings
        axis_->motor_.log_timing(Motor::TIMING_LOG_ENC_CALIB);

        encvaluesum += shadow_count_;

        return ++i < num_steps;
    });
    if (axis_->error_ != Axis::ERROR_NONE)
        return false;

    // Check response and direction
    if (shadow_count_ > init_enc_val + 8) {
        // motor same dir as encoder
        axis_->motor_.config_.direction = 1;
    } else if (shadow_count_ < init_enc_val - 8) {
        // motor opposite dir as encoder
        axis_->motor_.config_.direction = -1;
    } else {
        // Encoder response error
        set_error(ERROR_NO_RESPONSE);
        return false;
    }

    //TODO avoid recomputing elec_rad_per_enc every time
    // Check CPR
    float elec_rad_per_enc       = axis_->motor_.config_.pole_pairs * 2 * M_PI * (1.0f / static_cast<float>(config_.cpr));
    float expected_encoder_delta = config_.calib_scan_distance / elec_rad_per_enc;
<<<<<<< HEAD
    calib_scan_response_         = std::abs(shadow_count_ - init_enc_val);
    if (std::abs(calib_scan_response_ - expected_encoder_delta) / expected_encoder_delta > config_.calib_range) {
        set_error(ERROR_CPR_OUT_OF_RANGE);
=======
    calib_scan_response_ = fabsf(shadow_count_-init_enc_val);
    if(fabsf(calib_scan_response_ - expected_encoder_delta)/expected_encoder_delta > config_.calib_range)
    {
        set_error(ERROR_CPR_POLEPAIRS_MISMATCH);
>>>>>>> 0e9dbc36
        return false;
    }

    // scan backwards
    i = 0;
    axis_->run_control_loop([&]() {
        float phase   = wrap_pm_pi(-config_.calib_scan_distance * static_cast<float>(i) / static_cast<float>(num_steps) + config_.calib_scan_distance / 2.0f);
        float v_alpha = voltage_magnitude * our_arm_cos_f32(phase);
        float v_beta  = voltage_magnitude * our_arm_sin_f32(phase);
        if (!axis_->motor_.enqueue_voltage_timings(v_alpha, v_beta))
            return false;  // error set inside enqueue_voltage_timings
        axis_->motor_.log_timing(Motor::TIMING_LOG_ENC_CALIB);

        encvaluesum += shadow_count_;

        return ++i < num_steps;
    });
    if (axis_->error_ != Axis::ERROR_NONE)
        return false;

    config_.offset       = encvaluesum / (num_steps * 2);
    int32_t residual     = encvaluesum - ((int64_t)config_.offset * (int64_t)(num_steps * 2));
    config_.offset_float = static_cast<float>(residual) / static_cast<float>(num_steps * 2) + 0.5f;  // add 0.5 to center-align state to phase

    is_ready_ = true;
    return true;
}

static bool decode_hall(uint8_t hall_state, int32_t* hall_cnt) {
    switch (hall_state) {
        case 0b001:
            *hall_cnt = 0;
            return true;
        case 0b011:
            *hall_cnt = 1;
            return true;
        case 0b010:
            *hall_cnt = 2;
            return true;
        case 0b110:
            *hall_cnt = 3;
            return true;
        case 0b100:
            *hall_cnt = 4;
            return true;
        case 0b101:
            *hall_cnt = 5;
            return true;
        default:
            return false;
    }
}

void Encoder::sample_now() {
    switch (config_.mode) {
        case MODE_INCREMENTAL: {
            tim_cnt_sample_ = (int16_t)hw_config_.timer->Instance->CNT;
        } break;

        case MODE_HALL: {
            // do nothing: samples already captured in general GPIO capture
        } break;

        case MODE_SINCOS: {
            sincos_sample_s_ = (get_adc_voltage(GPIO_3_GPIO_Port, GPIO_3_Pin) / 3.3f) - 0.5f;
            sincos_sample_c_ = (get_adc_voltage(GPIO_4_GPIO_Port, GPIO_4_Pin) / 3.3f) - 0.5f;
        } break;

        case MODE_SPI_ABS_AMS:
        case MODE_SPI_ABS_CUI: {
            // Do nothing
        } break;

        default: {
            set_error(ERROR_UNSUPPORTED_ENCODER_MODE);
        } break;
    }
}

bool Encoder::abs_spi_init() {
    if ((config_.mode & MODE_FLAG_ABS) == 0x0)
        return false;

    uint32_t cr1, cr2;
    cr1 = hw_config_.spi->Instance->CR1;
    cr2 = hw_config_.spi->Instance->CR2;

    SPI_HandleTypeDef* spi      = hw_config_.spi;
    spi->Init.Mode              = SPI_MODE_MASTER;
    spi->Init.Direction         = SPI_DIRECTION_2LINES;
    spi->Init.DataSize          = SPI_DATASIZE_16BIT;
    spi->Init.CLKPolarity       = SPI_POLARITY_LOW;
    spi->Init.CLKPhase          = SPI_PHASE_2EDGE;
    spi->Init.NSS               = SPI_NSS_SOFT;
    spi->Init.BaudRatePrescaler = SPI_BAUDRATEPRESCALER_32;
    spi->Init.FirstBit          = SPI_FIRSTBIT_MSB;
    spi->Init.TIMode            = SPI_TIMODE_DISABLE;
    spi->Init.CRCCalculation    = SPI_CRCCALCULATION_DISABLE;
    spi->Init.CRCPolynomial     = 10;

    HAL_SPI_DeInit(spi);
    HAL_SPI_Init(spi);
    //stash our configuration
    abs_spi_cr1 = hw_config_.spi->Instance->CR1;
    abs_spi_cr2 = hw_config_.spi->Instance->CR2;

    hw_config_.spi->Instance->CR1 = cr1;
    hw_config_.spi->Instance->CR2 = cr2;
    return true;
}

bool Encoder::abs_spi_start_transaction() {
    if (config_.mode & MODE_FLAG_ABS) {
        if (hw_config_.spi->State != HAL_SPI_STATE_READY) {
            set_error(ERROR_ABS_SPI_NOT_READY);
            return false;
        }
        //apply the stashed configuration
        hw_config_.spi->Instance->CR1 = abs_spi_cr1;
        hw_config_.spi->Instance->CR2 = abs_spi_cr2;
        HAL_GPIO_WritePin(abs_spi_cs_port_, abs_spi_cs_pin_, GPIO_PIN_RESET);
        HAL_SPI_TransmitReceive_DMA(hw_config_.spi, (uint8_t*)abs_spi_dma_tx_, (uint8_t*)abs_spi_dma_rx_, 1);
    }
    return true;
}

uint8_t parity(uint16_t v) {
    v ^= v >> 8;
    v ^= v >> 4;
    v ^= v >> 2;
    v ^= v >> 1;
    return v & 1;
}
void Encoder::abs_spi_cb() {
    HAL_GPIO_WritePin(abs_spi_cs_port_, abs_spi_cs_pin_, GPIO_PIN_SET);
    switch (config_.mode) {
        case MODE_SPI_ABS_AMS: {
            uint8_t parity_calc, parity_bit;
            parity_calc = parity(abs_spi_dma_rx_[0] & 0x7FFF);
            parity_bit  = abs_spi_dma_rx_[0] >> 15;

            if (parity_calc == parity_bit) {
                pos_abs_ = abs_spi_dma_rx_[0] & 0x3FFF;
                // We are going to ignore values all high or low
                // This might happen in normal operation, but its unlikely
                // The filter will handle these cases
                if (pos_abs_ != 0 && pos_abs_ != 0x3FFF)
                    abs_spi_pos_updated_ = true;
            }
        } break;

        default: {
            set_error(ERROR_UNSUPPORTED_ENCODER_MODE);
        } break;
    }
    is_ready_ = true;
}

void Encoder::abs_spi_cs_pin_init() {
    // Decode cs pin
    abs_spi_cs_port_ = get_gpio_port_by_pin(config_.abs_spi_cs_gpio_pin);
    abs_spi_cs_pin_  = get_gpio_pin_by_pin(config_.abs_spi_cs_gpio_pin);

    // Init cs pin
    HAL_GPIO_DeInit(abs_spi_cs_port_, abs_spi_cs_pin_);
    GPIO_InitTypeDef GPIO_InitStruct;
    GPIO_InitStruct.Pin   = abs_spi_cs_pin_;
    GPIO_InitStruct.Mode  = GPIO_MODE_OUTPUT_PP;
    GPIO_InitStruct.Pull  = GPIO_PULLUP;
    GPIO_InitStruct.Speed = GPIO_SPEED_FREQ_LOW;
    HAL_GPIO_Init(abs_spi_cs_port_, &GPIO_InitStruct);

    // Write pin high
    HAL_GPIO_WritePin(abs_spi_cs_port_, abs_spi_cs_pin_, GPIO_PIN_SET);
}

bool Encoder::update() {
    // update internal encoder state.
    int32_t delta_enc = 0;

    switch (config_.mode) {
        case MODE_INCREMENTAL: {
            //TODO: use count_in_cpr_ instead as shadow_count_ can overflow
            //or use 64 bit
            int16_t delta_enc_16 = (int16_t)tim_cnt_sample_ - (int16_t)shadow_count_;
            delta_enc            = (int32_t)delta_enc_16;  //sign extend
        } break;

        case MODE_HALL: {
            int32_t hall_cnt;
            if (decode_hall(hall_state_, &hall_cnt)) {
                delta_enc = hall_cnt - count_in_cpr_;
                delta_enc = mod(delta_enc, 6);
                if (delta_enc > 3)
                    delta_enc -= 6;
            } else {
                if (!config_.ignore_illegal_hall_state) {
                    set_error(ERROR_ILLEGAL_HALL_STATE);
                    return false;
                }
            }
        } break;

        case MODE_SINCOS: {
            float phase    = fast_atan2(sincos_sample_s_, sincos_sample_c_);
            int fake_count = (int)(1000.0f * phase);
            //CPR = 6283 = 2pi * 1k

            delta_enc = fake_count - count_in_cpr_;
            delta_enc = mod(delta_enc, 6283);
            if (delta_enc > 6283 / 2)
                delta_enc -= 6283;
        } break;

        case MODE_SPI_ABS_AMS:
        case MODE_SPI_ABS_CUI: {
            if (abs_spi_pos_updated_ == false && abs_spi_pos_init_once_) {
                // Low pass filter the error
                spi_error_rate_ += current_meas_period * (1.0f - spi_error_rate_);
                // if (spi_error_rate_ > 0.005f)
                //     set_error(ERROR_ABS_SPI_COM_FAIL);
            } else
                // Low pass filter the error
                spi_error_rate_ += current_meas_period * (0.0f - spi_error_rate_);

            abs_spi_pos_updated_ = false;
            delta_enc            = pos_abs_ - count_in_cpr_;
            delta_enc            = mod(delta_enc, config_.cpr);
            if (delta_enc > config_.cpr / 2)
                delta_enc -= config_.cpr;
            if (!abs_spi_pos_init_once_ && delta_enc != 0) {
                abs_spi_pos_init_once_ = true;
            }

        } break;
        default: {
            set_error(ERROR_UNSUPPORTED_ENCODER_MODE);
            return false;
        } break;
    }

    shadow_count_ += delta_enc;
    count_in_cpr_ += delta_enc;
    count_in_cpr_ = mod(count_in_cpr_, config_.cpr);

    if (config_.mode & MODE_FLAG_ABS)
        count_in_cpr_ = pos_abs_;

    //// run pll (for now pll is in units of encoder counts)
    // Predict current pos
    pos_estimate_ += current_meas_period * vel_estimate_;
    pos_cpr_ += current_meas_period * vel_estimate_;
    // discrete phase detector
    float delta_pos     = static_cast<float>(shadow_count_) - static_cast<int32_t>(std::floor(pos_estimate_));
    float delta_pos_cpr = static_cast<float>(count_in_cpr_) - static_cast<int32_t>(std::floor(pos_cpr_));
    delta_pos_cpr       = wrap_pm(delta_pos_cpr, 0.5f * static_cast<float>(config_.cpr));
    // pll feedback
    pos_estimate_ += current_meas_period * pll_kp_ * delta_pos;
    pos_cpr_ += current_meas_period * pll_kp_ * delta_pos_cpr;
    pos_cpr_ = fmodf_pos(pos_cpr_, static_cast<float>(config_.cpr));
    vel_estimate_ += current_meas_period * pll_ki_ * delta_pos_cpr;
    bool snap_to_zero_vel = false;
    if (std::abs(vel_estimate_) < 0.5f * current_meas_period * pll_ki_) {
        vel_estimate_    = 0.0f;  //align delta-sigma on zero to prevent jitter
        snap_to_zero_vel = true;
    }

    //// run encoder count interpolation
    int32_t corrected_enc = count_in_cpr_ - config_.offset;
    // if we are stopped, make sure we don't randomly drift
    if (snap_to_zero_vel || !config_.enable_phase_interpolation) {
        interpolation_ = 0.5f;
        // reset interpolation if encoder edge comes
    } else if (delta_enc > 0) {
        interpolation_ = 0.0f;
    } else if (delta_enc < 0) {
        interpolation_ = 1.0f;
    } else {
        // Interpolate (predict) between encoder counts using vel_estimate,
        interpolation_ += current_meas_period * vel_estimate_;
        // don't allow interpolation indicated position outside of [enc, enc+1)
        if (interpolation_ > 1.0f) interpolation_ = 1.0f;
        if (interpolation_ < 0.0f) interpolation_ = 0.0f;
    }
    float interpolated_enc = corrected_enc + interpolation_;

    //// compute electrical phase
    //TODO avoid recomputing elec_rad_per_enc every time
    float elec_rad_per_enc = axis_->motor_.config_.pole_pairs * 2 * M_PI * (1.0f / static_cast<float>(config_.cpr));
    float ph               = elec_rad_per_enc * (interpolated_enc - config_.offset_float);
    // ph = fmodf(ph, 2*M_PI);
    phase_ = wrap_pm_pi(ph);

    return true;
}<|MERGE_RESOLUTION|>--- conflicted
+++ resolved
@@ -234,16 +234,9 @@
     // Check CPR
     float elec_rad_per_enc       = axis_->motor_.config_.pole_pairs * 2 * M_PI * (1.0f / static_cast<float>(config_.cpr));
     float expected_encoder_delta = config_.calib_scan_distance / elec_rad_per_enc;
-<<<<<<< HEAD
     calib_scan_response_         = std::abs(shadow_count_ - init_enc_val);
     if (std::abs(calib_scan_response_ - expected_encoder_delta) / expected_encoder_delta > config_.calib_range) {
-        set_error(ERROR_CPR_OUT_OF_RANGE);
-=======
-    calib_scan_response_ = fabsf(shadow_count_-init_enc_val);
-    if(fabsf(calib_scan_response_ - expected_encoder_delta)/expected_encoder_delta > config_.calib_range)
-    {
         set_error(ERROR_CPR_POLEPAIRS_MISMATCH);
->>>>>>> 0e9dbc36
         return false;
     }
 
