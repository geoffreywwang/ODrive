--- conflicted
+++ resolved
@@ -8,17 +8,10 @@
 class Encoder {
    public:
     enum Error_t {
-<<<<<<< HEAD
         ERROR_NONE                     = 0,
         ERROR_UNSTABLE_GAIN            = 0x01,
-        ERROR_CPR_OUT_OF_RANGE         = 0x02,
+        ERROR_CPR_POLEPAIRS_MISMATCH   = 0x02,
         ERROR_NO_RESPONSE              = 0x04,
-=======
-        ERROR_NONE = 0,
-        ERROR_UNSTABLE_GAIN = 0x01,
-        ERROR_CPR_POLEPAIRS_MISMATCH = 0x02,
-        ERROR_NO_RESPONSE = 0x04,
->>>>>>> 0e9dbc36
         ERROR_UNSUPPORTED_ENCODER_MODE = 0x08,
         ERROR_ILLEGAL_HALL_STATE       = 0x10,
         ERROR_INDEX_NOT_FOUND_YET      = 0x20,
