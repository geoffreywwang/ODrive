--- conflicted
+++ resolved
@@ -34,11 +34,8 @@
 extern "C" {
 void pwm_trig_adc_cb(ADC_HandleTypeDef* hadc, bool injected);
 void vbus_sense_adc_cb(ADC_HandleTypeDef* hadc, bool injected);
-<<<<<<< HEAD
 void tim_update_cb(TIM_HandleTypeDef* htim);
-=======
 void pwm_in_cb(int channel, uint32_t timestamp);
->>>>>>> 359eab32
 }
 
 // Initalisation
@@ -46,13 +43,9 @@
 void start_pwm(TIM_HandleTypeDef* htim);
 void sync_timers(TIM_HandleTypeDef* htim_a, TIM_HandleTypeDef* htim_b,
         uint16_t TIM_CLOCKSOURCE_ITRx, uint16_t count_offset);
-<<<<<<< HEAD
 void start_general_purpose_adc();
-
 float get_adc_voltage(GPIO_TypeDef* GPIO_port, uint16_t GPIO_pin);
-=======
 void pwm_in_init();
->>>>>>> 359eab32
 
 void update_brake_current();
 
