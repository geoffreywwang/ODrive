
#define __MAIN_CPP__
#include "odrive_main.h"
#include "nvm_config.hpp"

#include "freertos_vars.h"
#include <communication/interface_usb.h>
#include <communication/interface_uart.h>
#include <communication/interface_i2c.h>

BoardConfig_t board_config;
Encoder::Config_t encoder_configs[AXIS_COUNT];
SensorlessEstimator::Config_t sensorless_configs[AXIS_COUNT];
<<<<<<< HEAD
ControllerConfig_t controller_configs[AXIS_COUNT];
MotorConfig_t motor_configs[AXIS_COUNT];
AxisConfig_t axis_configs[AXIS_COUNT];
EndstopConfig_t min_endstop_configs[AXIS_COUNT];
EndstopConfig_t max_endstop_configs[AXIS_COUNT];
=======
Controller::Config_t controller_configs[AXIS_COUNT];
Motor::Config_t motor_configs[AXIS_COUNT];
Axis::Config_t axis_configs[AXIS_COUNT];
TrapezoidalTrajectory::Config_t trap_configs[AXIS_COUNT];
>>>>>>> be0cc946
bool user_config_loaded_;

SystemStats_t system_stats_ = { 0 };

Axis *axes[AXIS_COUNT];

typedef Config<
    BoardConfig_t,
    Encoder::Config_t[AXIS_COUNT],
    SensorlessEstimator::Config_t[AXIS_COUNT],
<<<<<<< HEAD
    ControllerConfig_t[AXIS_COUNT],
    MotorConfig_t[AXIS_COUNT],
    EndstopConfig_t[AXIS_COUNT],
    EndstopConfig_t[AXIS_COUNT],
    AxisConfig_t[AXIS_COUNT]> ConfigFormat;
=======
    Controller::Config_t[AXIS_COUNT],
    Motor::Config_t[AXIS_COUNT],
    TrapezoidalTrajectory::Config_t[AXIS_COUNT],
    Axis::Config_t[AXIS_COUNT]> ConfigFormat;
>>>>>>> be0cc946

void save_configuration(void) {
    if (ConfigFormat::safe_store_config(
            &board_config,
            &encoder_configs,
            &sensorless_configs,
            &controller_configs,
            &motor_configs,
<<<<<<< HEAD
            &min_endstop_configs,
            &max_endstop_configs,
=======
            &trap_configs,
>>>>>>> be0cc946
            &axis_configs)) {
        printf("saving configuration failed\r\n"); osDelay(5);
    } else {
        user_config_loaded_ = true;
    }
}

void load_configuration(void) {
    // Try to load configs
    if (NVM_init() ||
        ConfigFormat::safe_load_config(
                &board_config,
                &encoder_configs,
                &sensorless_configs,
                &controller_configs,
                &motor_configs,
<<<<<<< HEAD
                &min_endstop_configs,
                &max_endstop_configs,
=======
                &trap_configs,
>>>>>>> be0cc946
                &axis_configs)) {
        //If loading failed, restore defaults
        board_config = BoardConfig_t();
        for (size_t i = 0; i < AXIS_COUNT; ++i) {
            encoder_configs[i] = Encoder::Config_t();
            sensorless_configs[i] = SensorlessEstimator::Config_t();
<<<<<<< HEAD
            controller_configs[i] = ControllerConfig_t();
            motor_configs[i] = MotorConfig_t();
            min_endstop_configs[i] = EndstopConfig_t();
            max_endstop_configs[i] = EndstopConfig_t();
            axis_configs[i] = AxisConfig_t();
=======
            controller_configs[i] = Controller::Config_t();
            motor_configs[i] = Motor::Config_t();
            trap_configs[i] = TrapezoidalTrajectory::Config_t();
            axis_configs[i] = Axis::Config_t();
>>>>>>> be0cc946
        }
    } else {
        user_config_loaded_ = true;
    }
}

void erase_configuration(void) {
    NVM_erase();
}

void enter_dfu_mode() {
    if ((hw_version_major == 3) && (hw_version_minor >= 5)) {
        __asm volatile ("CPSID I\n\t":::"memory"); // disable interrupts
        _reboot_cookie = 0xDEADBEEF;
        NVIC_SystemReset();
    } else {
        /*
        * DFU mode is only allowed on board version >= 3.5 because it can burn
        * the brake resistor FETs on older boards.
        * If you really want to use it on an older board, add 3.3k pull-down resistors
        * to the AUX_L and AUX_H signals and _only then_ uncomment these lines.
        */
        //__asm volatile ("CPSID I\n\t":::"memory"); // disable interrupts
        //_reboot_cookie = 0xDEADFE75;
        //NVIC_SystemReset();
    }
}

extern "C" {
int odrive_main(void);
void vApplicationStackOverflowHook(void) {
    for (;;); // TODO: safe action
}
void vApplicationIdleHook(void) {
    if (system_stats_.fully_booted) {
        system_stats_.uptime = xTaskGetTickCount();
        system_stats_.min_heap_space = xPortGetMinimumEverFreeHeapSize();
        system_stats_.min_stack_space_comms = uxTaskGetStackHighWaterMark(comm_thread) * sizeof(StackType_t);
        system_stats_.min_stack_space_axis0 = uxTaskGetStackHighWaterMark(axes[0]->thread_id_) * sizeof(StackType_t);
        system_stats_.min_stack_space_axis1 = uxTaskGetStackHighWaterMark(axes[1]->thread_id_) * sizeof(StackType_t);
        system_stats_.min_stack_space_usb = uxTaskGetStackHighWaterMark(usb_thread) * sizeof(StackType_t);
        system_stats_.min_stack_space_uart = uxTaskGetStackHighWaterMark(uart_thread) * sizeof(StackType_t);
        system_stats_.min_stack_space_usb_irq = uxTaskGetStackHighWaterMark(usb_irq_thread) * sizeof(StackType_t);
        system_stats_.min_stack_space_startup = uxTaskGetStackHighWaterMark(defaultTaskHandle) * sizeof(StackType_t);
    }
}
}

int odrive_main(void) {
    // Load persistent configuration (or defaults)
    load_configuration();

#if HW_VERSION_MAJOR == 3 && HW_VERSION_MINOR >= 3
    if (board_config.enable_i2c_instead_of_can) {
        // Set up the direction GPIO as input
        GPIO_InitTypeDef GPIO_InitStruct;
        GPIO_InitStruct.Mode = GPIO_MODE_INPUT;
        GPIO_InitStruct.Pull = GPIO_PULLUP;

        GPIO_InitStruct.Pin = I2C_A0_PIN;
        HAL_GPIO_Init(I2C_A0_PORT, &GPIO_InitStruct);
        GPIO_InitStruct.Pin = I2C_A1_PIN;
        HAL_GPIO_Init(I2C_A1_PORT, &GPIO_InitStruct);
        GPIO_InitStruct.Pin = I2C_A2_PIN;
        HAL_GPIO_Init(I2C_A2_PORT, &GPIO_InitStruct);

        osDelay(1);
        i2c_stats_.addr = (0xD << 3);
        i2c_stats_.addr |= HAL_GPIO_ReadPin(I2C_A0_PORT, I2C_A0_PIN) != GPIO_PIN_RESET ? 0x1 : 0;
        i2c_stats_.addr |= HAL_GPIO_ReadPin(I2C_A1_PORT, I2C_A1_PIN) != GPIO_PIN_RESET ? 0x2 : 0;
        i2c_stats_.addr |= HAL_GPIO_ReadPin(I2C_A2_PORT, I2C_A2_PIN) != GPIO_PIN_RESET ? 0x4 : 0;
        MX_I2C1_Init(i2c_stats_.addr);
    } else
#endif
        MX_CAN1_Init();

    // Init general user ADC on some GPIOs.
    GPIO_InitTypeDef GPIO_InitStruct;
    GPIO_InitStruct.Mode = GPIO_MODE_ANALOG;
    GPIO_InitStruct.Pull = GPIO_NOPULL;
    GPIO_InitStruct.Pin = GPIO_1_Pin;
    HAL_GPIO_Init(GPIO_1_GPIO_Port, &GPIO_InitStruct);
    GPIO_InitStruct.Pin = GPIO_2_Pin;
    HAL_GPIO_Init(GPIO_2_GPIO_Port, &GPIO_InitStruct);
    GPIO_InitStruct.Pin = GPIO_3_Pin;
    HAL_GPIO_Init(GPIO_3_GPIO_Port, &GPIO_InitStruct);
    GPIO_InitStruct.Pin = GPIO_4_Pin;
    HAL_GPIO_Init(GPIO_4_GPIO_Port, &GPIO_InitStruct);
#if HW_VERSION_MAJOR == 3 && HW_VERSION_MINOR >= 5
    GPIO_InitStruct.Pin = GPIO_5_Pin;
    HAL_GPIO_Init(GPIO_5_GPIO_Port, &GPIO_InitStruct);
#endif

    // Construct all objects.
    for (size_t i = 0; i < AXIS_COUNT; ++i) {
        Encoder *encoder = new Encoder(hw_configs[i].encoder_config,
                                       encoder_configs[i]);
        SensorlessEstimator *sensorless_estimator = new SensorlessEstimator(sensorless_configs[i]);
        Controller *controller = new Controller(controller_configs[i]);
        Motor *motor = new Motor(hw_configs[i].motor_config,
                                 hw_configs[i].gate_driver_config,
                                 motor_configs[i]);
<<<<<<< HEAD
        Endstop *min_endstop = new Endstop(min_endstop_configs[i]);
        Endstop *max_endstop = new Endstop(max_endstop_configs[i]);
        axes[i] = new Axis(hw_configs[i].axis_config, axis_configs[i],
                *encoder, *sensorless_estimator, *controller, *motor, *min_endstop, *max_endstop);
=======
        TrapezoidalTrajectory *trap = new TrapezoidalTrajectory(trap_configs[i]);
        axes[i] = new Axis(hw_configs[i].axis_config, axis_configs[i],
                *encoder, *sensorless_estimator, *controller, *motor, *trap);
>>>>>>> be0cc946
    }
    
    // Start ADC for temperature measurements and user measurements
    start_general_purpose_adc();

    // TODO: make dynamically reconfigurable
#if HW_VERSION_MAJOR == 3 && HW_VERSION_MINOR >= 3
    if (board_config.enable_uart) {
        axes[0]->config_.enable_step_dir = false;
        axes[0]->set_step_dir_enabled(false);
        SetGPIO12toUART();
    }
#endif
    //osDelay(100);
    // Init communications (this requires the axis objects to be constructed)
    init_communication();

    // Start pwm-in compare modules
    // must happen after communication is initialized
    pwm_in_init();

    // Setup hardware for all components
    for (size_t i = 0; i < AXIS_COUNT; ++i) {
        axes[i]->setup();
    }

    // Start PWM and enable adc interrupts/callbacks
    start_adc_pwm();

    // This delay serves two purposes:
    //  - Let the current sense calibration converge (the current
    //    sense interrupts are firing in background by now)
    //  - Allow a user to interrupt the code, e.g. by flashing a new code,
    //    before it does anything crazy
    // TODO make timing a function of calibration filter tau
    osDelay(1500);

    // Start state machine threads. Each thread will go through various calibration
    // procedures and then run the actual controller loops.
    // TODO: generalize for AXIS_COUNT != 2
    for (size_t i = 0; i < AXIS_COUNT; ++i) {
        axes[i]->start_thread();
    }

    system_stats_.fully_booted = true;
    return 0;
}<|MERGE_RESOLUTION|>--- conflicted
+++ resolved
@@ -11,18 +11,12 @@
 BoardConfig_t board_config;
 Encoder::Config_t encoder_configs[AXIS_COUNT];
 SensorlessEstimator::Config_t sensorless_configs[AXIS_COUNT];
-<<<<<<< HEAD
-ControllerConfig_t controller_configs[AXIS_COUNT];
-MotorConfig_t motor_configs[AXIS_COUNT];
-AxisConfig_t axis_configs[AXIS_COUNT];
-EndstopConfig_t min_endstop_configs[AXIS_COUNT];
-EndstopConfig_t max_endstop_configs[AXIS_COUNT];
-=======
 Controller::Config_t controller_configs[AXIS_COUNT];
 Motor::Config_t motor_configs[AXIS_COUNT];
 Axis::Config_t axis_configs[AXIS_COUNT];
 TrapezoidalTrajectory::Config_t trap_configs[AXIS_COUNT];
->>>>>>> be0cc946
+EndstopConfig_t min_endstop_configs[AXIS_COUNT];
+EndstopConfig_t max_endstop_configs[AXIS_COUNT];
 bool user_config_loaded_;
 
 SystemStats_t system_stats_ = { 0 };
@@ -33,18 +27,12 @@
     BoardConfig_t,
     Encoder::Config_t[AXIS_COUNT],
     SensorlessEstimator::Config_t[AXIS_COUNT],
-<<<<<<< HEAD
-    ControllerConfig_t[AXIS_COUNT],
-    MotorConfig_t[AXIS_COUNT],
-    EndstopConfig_t[AXIS_COUNT],
-    EndstopConfig_t[AXIS_COUNT],
-    AxisConfig_t[AXIS_COUNT]> ConfigFormat;
-=======
     Controller::Config_t[AXIS_COUNT],
     Motor::Config_t[AXIS_COUNT],
     TrapezoidalTrajectory::Config_t[AXIS_COUNT],
+    EndstopConfig_t[AXIS_COUNT],
+    EndstopConfig_t[AXIS_COUNT],
     Axis::Config_t[AXIS_COUNT]> ConfigFormat;
->>>>>>> be0cc946
 
 void save_configuration(void) {
     if (ConfigFormat::safe_store_config(
@@ -53,12 +41,9 @@
             &sensorless_configs,
             &controller_configs,
             &motor_configs,
-<<<<<<< HEAD
+            &trap_configs,
             &min_endstop_configs,
             &max_endstop_configs,
-=======
-            &trap_configs,
->>>>>>> be0cc946
             &axis_configs)) {
         printf("saving configuration failed\r\n"); osDelay(5);
     } else {
@@ -75,30 +60,21 @@
                 &sensorless_configs,
                 &controller_configs,
                 &motor_configs,
-<<<<<<< HEAD
+                &trap_configs,
                 &min_endstop_configs,
                 &max_endstop_configs,
-=======
-                &trap_configs,
->>>>>>> be0cc946
                 &axis_configs)) {
         //If loading failed, restore defaults
         board_config = BoardConfig_t();
         for (size_t i = 0; i < AXIS_COUNT; ++i) {
             encoder_configs[i] = Encoder::Config_t();
             sensorless_configs[i] = SensorlessEstimator::Config_t();
-<<<<<<< HEAD
-            controller_configs[i] = ControllerConfig_t();
-            motor_configs[i] = MotorConfig_t();
-            min_endstop_configs[i] = EndstopConfig_t();
-            max_endstop_configs[i] = EndstopConfig_t();
-            axis_configs[i] = AxisConfig_t();
-=======
             controller_configs[i] = Controller::Config_t();
             motor_configs[i] = Motor::Config_t();
             trap_configs[i] = TrapezoidalTrajectory::Config_t();
             axis_configs[i] = Axis::Config_t();
->>>>>>> be0cc946
+            min_endstop_configs[i] = EndstopConfig_t();
+            max_endstop_configs[i] = EndstopConfig_t();
         }
     } else {
         user_config_loaded_ = true;
@@ -201,16 +177,11 @@
         Motor *motor = new Motor(hw_configs[i].motor_config,
                                  hw_configs[i].gate_driver_config,
                                  motor_configs[i]);
-<<<<<<< HEAD
+        TrapezoidalTrajectory *trap = new TrapezoidalTrajectory(trap_configs[i]);
         Endstop *min_endstop = new Endstop(min_endstop_configs[i]);
         Endstop *max_endstop = new Endstop(max_endstop_configs[i]);
         axes[i] = new Axis(hw_configs[i].axis_config, axis_configs[i],
-                *encoder, *sensorless_estimator, *controller, *motor, *min_endstop, *max_endstop);
-=======
-        TrapezoidalTrajectory *trap = new TrapezoidalTrajectory(trap_configs[i]);
-        axes[i] = new Axis(hw_configs[i].axis_config, axis_configs[i],
-                *encoder, *sensorless_estimator, *controller, *motor, *trap);
->>>>>>> be0cc946
+                *encoder, *sensorless_estimator, *controller, *motor, *trap, *min_endstop, *max_endstop);
     }
     
     // Start ADC for temperature measurements and user measurements
