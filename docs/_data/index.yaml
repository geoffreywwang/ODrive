
# This data could theoretically be retrieved directly from the md files:
# https://jekyllrb.com/tutorials/navigation/#scenario-8-retrieving-items-based-on-front-matter-properties

sections:
  - title: General
    docs:
      - title: Getting Started
        url: /
      - title: ODrive Tool
        url: /odrivetool
      - title: Parameters & Commands
        url: /commands
      - title: Encoders
        url: /encoders
<<<<<<< HEAD
      - title: Homing & Endstops
        url: /endstops
      - title: Mechanical Brakes
        url: /mechanical-brakes
      - title: Thermistors
        url: /thermistors
=======
>>>>>>> b4e5469d
      - title: Control & Tuning
        url: /control
      - title: Troubleshooting
        url: /troubleshooting
      - title: Specifications
        url: /specifications
  - title: Tutorials
    docs:
      - title: Hoverboard Guide
        url: /hoverboard
      - title: Migration Guide
        url: /migration
  - title: Interfaces
    docs:
      - title: Pinout
        url: /pinout
      - title: Native Protocol
        url: /native-protocol
      - title: CAN Protocol
        url: /can-protocol
      - title: ASCII Protocol
        url: /ascii-protocol
      - title: Step & Direction
        url: /step-direction
      - title: RC PWM
        url: /rc-pwm
      - title: Homing & Endstops
        url: /endstops
      - title: Thermistors
        url: /thermistors
  - title: API Reference
  - title: For ODrive Developers
    docs:
      - title: Firmware Developer Guide
        url: /developer-guide
      - title: Configuring Visual Studio Code
        url: /configuring-vscode
      - title: Configuring Eclipse
        url: /configuring-eclipse
  - title: Component Guides
    docs:
      - title: Motor Guide
        url: https://docs.google.com/spreadsheets/d/12vzz7XVEK6YNIOqH0jAz51F5VUpc-lJEs3mmkWP1H4Y
      - title: Encoder Guide
        url: https://docs.google.com/spreadsheets/d/1OBDwYrBb5zUPZLrhL98ezZbg94tUsZcdTuwiVNgVqpU<|MERGE_RESOLUTION|>--- conflicted
+++ resolved
@@ -13,15 +13,6 @@
         url: /commands
       - title: Encoders
         url: /encoders
-<<<<<<< HEAD
-      - title: Homing & Endstops
-        url: /endstops
-      - title: Mechanical Brakes
-        url: /mechanical-brakes
-      - title: Thermistors
-        url: /thermistors
-=======
->>>>>>> b4e5469d
       - title: Control & Tuning
         url: /control
       - title: Troubleshooting
