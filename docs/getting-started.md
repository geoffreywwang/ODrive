---
redirect_from:
 - /getting-started
permalink: /
---

# Getting Started

### Table of contents

<!-- MarkdownTOC depth=2 autolink=true bracket=round -->

- [Hardware Requirements](#hardware-requirements)
- [Wiring up the ODrive](#wiring-up-the-odrive)
- [Downloading and Installing Tools](#downloading-and-installing-tools)
- [Start `odrivetool`](#start-odrivetool)
- [Configure M0](#configure-m0)
- [Position control of M0](#position-control-of-m0)
- [What's next?](#whats-next)

<!-- /MarkdownTOC -->

## Hardware Requirements

You will need:

* One or two [brushless motors](https://docs.google.com/spreadsheets/d/12vzz7XVEK6YNIOqH0jAz51F5VUpc-lJEs3mmkWP1H4Y). It is fine, even recommended, to start testing with just a single motor and encoder.
* One or two [quadrature incremental encoder(s)](encoders)
* A power resistor. A good starting point would be the 50W resistor included with your ODrive.
  <details><summary markdown="span">Do I really need a power resistor? What values to choose?</summary><div markdown="block">

  If you don't have a brake resistor, the ODrive will pump excess power back into the power supply during deceleration to achieve the desired deceleration torque. If your power supply doesn't eat that power (which it won't if it's not a battery), the bus voltage will inevitebly rise. If you're unlucky this will break the power supply.
  At some point, the ODrive's overvoltage protection will trip, after which both motors will be allowed to spin freely. Depending on your machine, this may or may not be a problem.

  The power resistor values you need depends on your motor setup, and peak/average deceleration power.

  To be on the safe side, think about what speed and current limits you want to set for the motor.

  When braking at max speed and with maximum motor current, the power that is dissipated in the power resistor can be calulated as: `P_brake = V_emf * I_motor` where `V_emf = motor_rpm / motor_kv`.

  </div></details>

* A power supply (12V-24V for the 24V board variant, 12V-48V for the 48V board variant). A battery is also fine.
  <details><summary markdown="span">What voltage variant do I have?</summary><div markdown="block">
  On all ODrives shipped July 2018 or after have a silkscreen label clearly indicating the voltage variant.

  ODrives before this may or may not have this label. If you don't have a label, then you can look at the bus capacitors (8 gray cylinder components on the underside of the board). If they read 470uF, you have a 24V version; if they read 120uF you have a 48V version.
  </div></details>

## Wiring up the ODrive

<div class="alert">
Make sure you have a good mechanical connection between the encoder and the motor, slip can cause disasterous oscillations or runaway.
</div>

All non-power I/O is 3.3V output and 5V tolerant on input, on ODrive v3.3 and newer.

1. Wire up the motor phases into the 3-phase screw terminals, and the power resistor to the AUX terminal. Wire up the power source to the DC terminal, make sure to pay attention to the polarity. Do not apply power just yet.

2. Wire up the encoder(s) to J4. The A,B phases are required, and the Z (index pulse) is optional. The A,B and Z lines have 3.3k pull up resistors, for use with open-drain encoder outputs. For single ended push-pull signals with weak drive current (\<4mA), you may want to desolder the pull-ups.

![Image of ODrive all hooked up](https://docs.google.com/drawings/d/e/2PACX-1vTCD0P40Cd-wvD7Fl8UYEaxp3_UL81oI4qUVqrrCJPi6tkJeSs2rsffIXQRpdu6rNZs6-2mRKKYtILG/pub?w=1716&h=1281)

## Downloading and Installing Tools

Most instructions in this guide refer to a utility called `odrivetool`, so you should install that first.

### Windows

1. Install Python 3. We recommend the Anaconda distribution because it packs a lot of useful scientific tools, however you can also install the standalone python.
  * __Anaconda__: Download the installer from [here](https://www.anaconda.com/download/#windows). Execute the downloaded file and follow the instructions.
  * __Standalone Python__: Download the installer from [here](https://www.python.org/downloads/). Execute the downloaded file and follow the instructions.
  * If you have Python 2 installed alongside Python 3, replace `pip` by `C:\Users\YOUR_USERNAME\AppData\Local\Programs\Python\Python36-32\Scripts\pip`. If you have trouble with this step then refer to [this walkthrough](https://www.youtube.com/watch?v=jnpC_Ib_lbc).
2. Launch the command prompt.
<<<<<<< HEAD
  * __Anaconda__: In the start menu, type `Anaconda Prompt` <kbd>Enter</kbd>
  * __Standalone Python__: In the start menu, type `cmd` <kbd>Enter</kbd>
3. Install dependencies by typing `pip install pywin32==222` <kbd>Enter</kbd>
=======
   * __Anaconda__: In the start menu, type `Anaconda Prompt` <kbd>Enter</kbd>
   * __Standalone Python__: In the start menu, type `cmd` <kbd>Enter</kbd>
>>>>>>> 8c50764f
3. Install the ODrive tools by typing `pip install odrive` <kbd>Enter</kbd>
4. Plug in a USB cable into the microUSB connector on ODrive, and connect it to your PC.
5. Use the [Zadig](http://zadig.akeo.ie/) utility to set ODrive driver to libusb-win32.
  * Check 'List All Devices' from the options menu, and select 'ODrive 3.x Native Interface (Interface 2)'. With that selected in the device list choose 'libusb-win32' from the target driver list and then press the large 'install driver' button.


### OSX
We are going to run the following commands for installation in Terminal.
1. If you don't already have it, install homebrew:
```bash
/usr/bin/ruby -e "$(curl -fsSL https://raw.githubusercontent.com/Homebrew/install/master/install)"
```
2. Install python:
```bash
brew install python
```
3. If you get the error: `Error: python 2.7.14_2 is already installed`, then upgrade to Python 3 by running:
```bash
brew upgrade python
```
4. The odrive tools uses libusb to communicate to the ODrive:
```bash
brew install libusb
```
5. Now that you have Python 3 and all the package managers, run:
```bash
pip3 install odrive
```

__Troubleshooting__
1. Permission Errors: Just run the previous command in sudo
```bash
sudo pip3 install odrive
```

2. Dependency Errors: If the installer doesn't complete and you get a dependency
error (Ex. "No module..." or "module_name not found")
```bash
sudo pip3 install module_name
```
Try step 5 again


### Linux

1. [Install Python 3](https://www.python.org/downloads/).
2. Install the ODrive tools by opening a terminal and typing `pip install odrive` <kbd>Enter</kbd>
3. __Linux__: set up USB permissions
```bash
    echo 'SUBSYSTEM=="usb", ATTR{idVendor}=="1209", ATTR{idProduct}=="0d[0-9][0-9]", MODE="0666"' | sudo tee /etc/udev/rules.d/50-odrive.rules
    sudo udevadm control --reload-rules
    sudo udevadm trigger # until you reboot you may need to do this everytime you reset the ODrive
```

## Start `odrivetool`

<div class="note" markdown="span">__ODrive v3.5 and later:__ Your board should come preflashed with firmware. If you run into problems, follow the instructions [here](odrivetool#device-firmware-update) on the DFU procedure before you continue.</div>

<div class="note" markdown="span">__ODrive v3.4 and earlier:__ Your board does __not__ come preflashed with any firmware. Follow the instructions [here](odrivetool#device-firmware-update) on the STP Link procedure before you continue.</div>

To launch the main interactive ODrive tool, type `odrivetool` <kbd>Enter</kbd>. Connect your ODrive and wait for the tool to find it. Now you can for instance type `odrv0.vbus_voltage` <kbd>Enter</kbd> to inpect the boards main supply voltage.
It should look something like this:

```text
ODrive control utility v0.4.0
Please connect your ODrive.
Type help() for help.

Connected to ODrive 306A396A3235 as odrv0
In [1]: odrv0.vbus_voltage
Out[1]: 11.97055721282959
```

The tool you're looking at is a fully capable Python command prompt, so you can type any valid python code.

You can read more about the odrivetool [here](odrivetool.md).

## Configure M0

<div class="alert">Read this section carefully, else you risk breaking something.</div>

1. Set the limits:

  <details><summary markdown="span">Wait, how do I set these?</summary><div markdown="block">

  In the previous step we started `odrivetool`. In there, you can assign variables directly by name.

  For instance, to set the current limit of M0 to 10A you would type: `odrv0.axis0.motor.config.current_lim = 10` <kbd>Enter</kbd>

  </div></details>

  * The current limit: `odrv0.axis0.motor.config.current_lim` [A]. The default current limit, for safety reasons, is set to 10A. This is quite weak, and good for making sure the drive is stable. Once you have tuned the drive, you can increase this to 75A to get some performance. Note that above 75A, you must change the current amplifier gains.
    * Note: The motor current and the current drawn from the power supply is not the same in general. You should not look at the power supply current to see what is going on with the motor current.
      <details><summary markdown="span">Ok so tell me how it actually works then...</summary><div markdown="block">
      The current in the motor is only connected to the current in the power supply _sometimes_ and other times it just cycles out of one phase and back in the other. This is what the modulation magnitude is (sometimes people call this duty cycle, but that's a bit confusing because we use SVM not straight PWM). When the modulation magnitude is 0, the average voltage seen across the motor phases is 0, and the motor current is never connected to the power supply. When the magnitude is 100%, it is always connected, and at 50% it's connected half the time, and cycled in just the motor half the time.

      The largest effect on modulation magnitude is speed. There are other smaller factors, but in general: if the motor is still it's not unreasonable to have 50A in the motor from 5A on the power supply. When the motor is spinning close to top speed, the power supply current and the motor current will be somewhat close to each other.
      </div></details>
  * The velocity limit: `odrv0.axis0.controller.config.vel_limit` [counts/s]. The motor will be limited to this speed; again the default value is quite slow.
  * You can change `odrv0.axis0.motor.config.calibration_current` [A] to the largest value you feel comfortable leaving running through the motor continously when the motor is stationary.

2. Set other hardware parameters:

  * `odrv0.config.brake_resistance` [Ohm]: This is the resistance of the brake resistor. If you are not using it, you may set it to `0`.
  * `odrv0.axis0.motor.config.pole_pairs`: This is the number of **magnet poles** in the rotor, **divided by two**. You can simply count the number of permanent magnets in the rotor, if you can see them. _Note: this is not the same as the number of coils in the stator._
  * `odrv0.axis0.motor.config.motor_type`: This is the type of motor being used. Currently two types of motors are supported: High-current motors (`MOTOR_TYPE_HIGH_CURRENT`) and Gimbal motors (`MOTOR_TYPE_GIMBAL`).

    <details><summary markdown="span">Which `motor_type` to choose?</summary><div markdown="block">

    If you're using a regular hobby brushless motor like [this](https://hobbyking.com/en_us/turnigy-aerodrive-sk3-5065-236kv-brushless-outrunner-motor.html) one, you should set `motor_mode` to `MOTOR_TYPE_HIGH_CURRENT`. For low-current gimbal motors like [this](https://hobbyking.com/en_us/turnigy-hd-5208-brushless-gimbal-motor-bldc.html) one, you should choose `MOTOR_TYPE_GIMBAL`. Do not use `MOTOR_TYPE_GIMBAL` on a motor that is not a gimbal motor, as it may overheat the motor or the ODrive.

    **Further detail:**
    If 100's of mA of current noise is "small" for you, you can choose `MOTOR_TYPE_HIGH_CURRENT`.
    If 100's of mA of current noise is "large" for you, and you do not intend to spin the motor very fast (omega * L << R), and the motor is fairly large resistance (1 ohm or larger), you can chose `MOTOR_TYPE_GIMBAL`.
    If 100's of mA current noise is "large" for you, _and_ you intend to spin the motor fast, then you need to replace the shunt resistors on the ODrive.

    </div></details>

  * _if using encoder_: `odrv0.axis0.encoder.config.cpr`: Encoder Count Per Revolution (CPR). This is 4x the Pulse Per Revolution (PPR) value. Usually this is indicated in the datasheet of your encoder.
  * _if not using encoder_:
    * If you wish to run in sensorless mode, please see [Setting up Sensorless](commands.md#setting-up-sensorless).
    * If you are using hall sensor feedback, please see the [hoverboard motor example](hoverboard.md).


3. Save configuration. You can save all `.config` parameters to persistent memory such that the ODrive remembers them between power cycles.
* `odrv0.save_configuration()` <kbd>Enter</kbd>

## Position control of M0

Let's get motor 0 up and running. The procedure for motor 1 is exactly the same, so feel free to replace read "axis1" wherever it says "axis0".

1. Type `odrv0.axis0.requested_state = AXIS_STATE_FULL_CALIBRATION_SEQUENCE` <kbd>Enter</kbd>. After about 2 seconds should hear a beep. Then the motor will turn slowly in one direction for a few seconds, then back in the other direction.

  <details><summary markdown="span">What's the point of this?</summary><div markdown="block">
  This procedure first measures your motor's electrical properties (namely phase resistance and phase inductance) and then the offset between the motor's electrical phase and the encoder position.
  </div></details>

  The startup procedure is demonstrated [here](https://www.youtube.com/watch?v=VCX1bA2xnuY).

  **Note**: the rotor must be allowed to rotate without any biased load during startup. That means mass and weak friction loads are fine, but gravity or spring loads are not okay. Also note that in the video, the motors spin after initalisation, but in the current software the default behaviour is not like that.

<<<<<<< HEAD
  <details><summary markdown="span">My motor doesn't beep or doesn't turn</summary><div markdown="block">
  Make sure the motor wires are connected firmly. Check the value of `odrv0.axis0.error` and then refer to the [error code documentation](troubleshooting.md#error-codes) for details.
=======
   <details><summary markdown="span">Help, something isn't working!</summary><div markdown="block">
   Check the encoder wiring and that the encoder is firmly connected to the motor. Check the value of `hex(odrv0.axis0.error)` and then refer to the [error code documentation](troubleshooting.md#error-codes) for details.
>>>>>>> 8c50764f

  Once you have understood the error and fixed its cause, you may clear the error state (`odrv0.axis0.error = 0` <kbd>Enter</kbd>) and retry. You may also need to clear the error state of other subcomponents (e.g. `odrv0.axis0.motor.error`).
  </div></details>

2. Type `odrv0.axis0.requested_state = AXIS_STATE_CLOSED_LOOP_CONTROL` <kbd>Enter</kbd>. From now on the ODrive will try to hold the motor's position. If you try to turn it by hand, it will fight you gently. That is unless you bump up `odrv0.axis0.motor.config.current_lim`, in which case it will fight you more fiercely.
3. Send the motor a new position setpoint. `odrv0.axis0.controller.pos_setpoint = 10000` <kbd>Enter</kbd>. The units are in encoder counts.

### Other control modes
The ODrive also supports velocity control and current (torque) control.
* **Velocity control**: Set `odrv0.axis0.controller.config.control_mode = CTRL_MODE_VELOCITY_CONTROL`. You can now control the velocity with `odrv0.axis0.controller.vel_setpoint = 5000`. Units are counts/s.
* **Current control**: Set `odrv0.axis0.controller.config.control_mode = CTRL_MODE_CURRENT_CONTROL`. You can now control the current with `odrv0.axis0.controller.vel_setpoint = 3`. Units are A. **NOTE**: There is no velocity limiting in current control mode. Make sure that you don't overrev the motor, or exceed the max speed for your encoder.

## What's next?

You can now:

* See what other [commands and parameters](commands.md) are available, including setting tuning parameters for better performance.
* Control the ODrive from your own program or hook it up to an existing system through one of it's [interfaces](interfaces).
* See how you can improve the behavior during the startup procedure, like [bypassing encoder calibration](encoders.md#encoder-with-index-signal).

If you have any issues or any questions please get in touch. The [ODrive Community](https://discourse.odriverobotics.com/) warmly welcomes you.<|MERGE_RESOLUTION|>--- conflicted
+++ resolved
@@ -72,14 +72,8 @@
   * __Standalone Python__: Download the installer from [here](https://www.python.org/downloads/). Execute the downloaded file and follow the instructions.
   * If you have Python 2 installed alongside Python 3, replace `pip` by `C:\Users\YOUR_USERNAME\AppData\Local\Programs\Python\Python36-32\Scripts\pip`. If you have trouble with this step then refer to [this walkthrough](https://www.youtube.com/watch?v=jnpC_Ib_lbc).
 2. Launch the command prompt.
-<<<<<<< HEAD
   * __Anaconda__: In the start menu, type `Anaconda Prompt` <kbd>Enter</kbd>
   * __Standalone Python__: In the start menu, type `cmd` <kbd>Enter</kbd>
-3. Install dependencies by typing `pip install pywin32==222` <kbd>Enter</kbd>
-=======
-   * __Anaconda__: In the start menu, type `Anaconda Prompt` <kbd>Enter</kbd>
-   * __Standalone Python__: In the start menu, type `cmd` <kbd>Enter</kbd>
->>>>>>> 8c50764f
 3. Install the ODrive tools by typing `pip install odrive` <kbd>Enter</kbd>
 4. Plug in a USB cable into the microUSB connector on ODrive, and connect it to your PC.
 5. Use the [Zadig](http://zadig.akeo.ie/) utility to set ODrive driver to libusb-win32.
@@ -221,13 +215,8 @@
 
   **Note**: the rotor must be allowed to rotate without any biased load during startup. That means mass and weak friction loads are fine, but gravity or spring loads are not okay. Also note that in the video, the motors spin after initalisation, but in the current software the default behaviour is not like that.
 
-<<<<<<< HEAD
-  <details><summary markdown="span">My motor doesn't beep or doesn't turn</summary><div markdown="block">
-  Make sure the motor wires are connected firmly. Check the value of `odrv0.axis0.error` and then refer to the [error code documentation](troubleshooting.md#error-codes) for details.
-=======
-   <details><summary markdown="span">Help, something isn't working!</summary><div markdown="block">
-   Check the encoder wiring and that the encoder is firmly connected to the motor. Check the value of `hex(odrv0.axis0.error)` and then refer to the [error code documentation](troubleshooting.md#error-codes) for details.
->>>>>>> 8c50764f
+  <details><summary markdown="span">Help, something isn't working!</summary><div markdown="block">
+  Check the encoder wiring and that the encoder is firmly connected to the motor. Check the value of `hex(odrv0.axis0.error)` and then refer to the [error code documentation](troubleshooting.md#error-codes) for details.
 
   Once you have understood the error and fixed its cause, you may clear the error state (`odrv0.axis0.error = 0` <kbd>Enter</kbd>) and retry. You may also need to clear the error state of other subcomponents (e.g. `odrv0.axis0.motor.error`).
   </div></details>
