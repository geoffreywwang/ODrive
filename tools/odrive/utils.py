from __future__ import print_function

import sys
import time
import threading
import platform
import subprocess
import os
from fibre.utils import Event
from odrive.enums import errors

try:
    if platform.system() == 'Windows':
        import win32console
        import colorama
        colorama.init()
except ImportError:
    print("Could not init terminal features.")
    print("Refer to install instructions at http://docs.odriverobotics.com/#downloading-and-installing-tools")
    sys.stdout.flush()
    pass

_VT100Colors = {
    'green': '\x1b[92;1m',
    'cyan': '\x1b[96;1m',
    'yellow': '\x1b[93;1m',
    'red': '\x1b[91;1m',
    'default': '\x1b[0m'
}

class OperationAbortedException(Exception):
    pass

def dump_errors(odrv, clear=False):
    axes = [(name, axis) for name, axis in odrv._remote_attributes.items() if 'axis' in name]
    axes.sort()
    for name, axis in axes:
        print(name)

        # Flatten axis and submodules
        # (name, remote_obj, errorcode)
        module_decode_map = [
            ('axis', axis, errors.axis),
            ('motor', axis.motor, errors.motor),
            ('encoder', axis.encoder, errors.encoder),
            ('controller', axis.controller, errors.controller),
        ]

        # Module error decode
        for name, remote_obj, errorcodes in module_decode_map:
            prefix = ' '*2 + name + ": "
            if (remote_obj.error != errorcodes.ERROR_NONE):
                foundError = False
                print(prefix + _VT100Colors['red'] + "Error(s):" + _VT100Colors['default'])
                errorcodes_tup = [(name, val) for name, val in errorcodes.__dict__.items() if 'ERROR_' in name]
                for codename, codeval in errorcodes_tup:
                    if remote_obj.error & codeval != 0:
                        foundError = True
                        print("    " + codename)
                if not foundError:
                    print("    " + 'UNKNOWN ERROR!')
                if clear:
                    remote_obj.error = errorcodes.ERROR_NONE
            else:
                print(prefix + _VT100Colors['green'] + "no error" + _VT100Colors['default'])

<<<<<<< HEAD
def oscilloscope_dump(odrv, num_vals, filename='oscilloscope.csv'):
    with open(filename, 'w') as f:
        for x in range(num_vals):
            f.write(str(odrv.get_oscilloscope_val(x)))
            f.write('\n')

data_rate = 10
=======
data_rate = 100
>>>>>>> 0d45c3ff
plot_rate = 10
num_samples = 1000
def start_liveplotter(get_var_callback):
    """
    Starts a liveplotter.
    The variable that is plotted is retrieved from get_var_callback.
    This function returns immediately and the liveplotter quits when
    the user closes it.
    """

    import matplotlib.pyplot as plt

    cancellation_token = Event()

    global vals
    vals = []
    def fetch_data():
        global vals
        while not cancellation_token.is_set():
            try:
                data = get_var_callback()
            except Exception as ex:
                print(str(ex))
                time.sleep(1)
                continue
            vals.append(data)
            if len(vals) > num_samples:
                vals = vals[-num_samples:]
            time.sleep(1/data_rate)

    # TODO: use animation for better UI performance, see:
    # https://matplotlib.org/examples/animation/simple_anim.html
    def plot_data():
        global vals

        plt.ion()

        # Make sure the script terminates when the user closes the plotter
        def did_close(evt):
            cancellation_token.set()
        fig = plt.figure()
        fig.canvas.mpl_connect('close_event', did_close)

        while not cancellation_token.is_set():
            plt.clf()
            plt.plot(vals)
            plt.legend(list(range(len(vals))))
            fig.canvas.draw()
            fig.canvas.start_event_loop(1/plot_rate)

    fetch_t = threading.Thread(target=fetch_data)
    fetch_t.daemon = True
    fetch_t.start()
    
    plot_t = threading.Thread(target=plot_data)
    plot_t.daemon = True
    plot_t.start()
    

    return cancellation_token;
    #plot_data()

def print_drv_regs(name, motor):
    """
    Dumps the current gate driver regisers for the specified motor
    """
    fault = motor.gate_driver.drv_fault
    status_reg_1 = motor.gate_driver.status_reg_1
    status_reg_2 = motor.gate_driver.status_reg_2
    ctrl_reg_1 = motor.gate_driver.ctrl_reg_1
    ctrl_reg_2 = motor.gate_driver.ctrl_reg_2
    print(name + ": " + str(fault))
    print("DRV Fault Code: " + str(fault))
    print("Status Reg 1: " + str(status_reg_1) + " (" + format(status_reg_1, '#010b') + ")")
    print("Status Reg 2: " + str(status_reg_2) + " (" + format(status_reg_2, '#010b') + ")")
    print("Control Reg 1: " + str(ctrl_reg_1) + " (" + format(ctrl_reg_1, '#013b') + ")")
    print("Control Reg 2: " + str(ctrl_reg_2) + " (" + format(ctrl_reg_2, '#09b') + ")")

def show_oscilloscope(odrv):
    size = 18000
    values = []
    for i in range(size):
        values.append(odrv.get_oscilloscope_val(i))

    import matplotlib.pyplot as plt
    plt.plot(values)
    plt.show()

def rate_test(device):
    """
    Tests how many integers per second can be transmitted
    """

    # import matplotlib.pyplot as plt
    # plt.ion()

    print("reading 10000 values...")
    numFrames = 10000
    vals = []
    for _ in range(numFrames):
        vals.append(device.axis0.loop_counter)

    loopsPerFrame = (vals[-1] - vals[0])/numFrames
    loopsPerSec = (168000000/(2*10192))
    FramePerSec = loopsPerSec/loopsPerFrame
    print("Frames per second: " + str(FramePerSec))

    # plt.plot(vals)
    # plt.show(block=True)

def usb_burn_in_test(get_var_callback, cancellation_token):
    """
    Starts background threads that read a values form the USB device in a spin-loop
    """

    def fetch_data():
        global vals
        i = 0
        while not cancellation_token.is_set():
            try:
                get_var_callback()
                i += 1
            except Exception as ex:
                print(str(ex))
                time.sleep(1)
                i = 0
                continue
            if i % 1000 == 0:
                print("read {} values".format(i))
    threading.Thread(target=fetch_data, daemon=True).start()

def yes_no_prompt(question, default=None):
    if default is None:
        question += " [y/n] "
    elif default == True:
        question += " [Y/n] "
    elif default == False:
        question += " [y/N] "

    while True:
        print(question, end='')

        choice = input().lower()
        if choice in {'yes', 'y'}:
            return True
        elif choice in {'no', 'n'}:
            return False
        elif choice == '' and default is not None:
            return default<|MERGE_RESOLUTION|>--- conflicted
+++ resolved
@@ -64,17 +64,13 @@
             else:
                 print(prefix + _VT100Colors['green'] + "no error" + _VT100Colors['default'])
 
-<<<<<<< HEAD
 def oscilloscope_dump(odrv, num_vals, filename='oscilloscope.csv'):
     with open(filename, 'w') as f:
         for x in range(num_vals):
             f.write(str(odrv.get_oscilloscope_val(x)))
             f.write('\n')
 
-data_rate = 10
-=======
 data_rate = 100
->>>>>>> 0d45c3ff
 plot_rate = 10
 num_samples = 1000
 def start_liveplotter(get_var_callback):
